--- conflicted
+++ resolved
@@ -845,18 +845,10 @@
 
             # Don't flag funcs as global in Python JIT code.            
             var_val = context.get(self.name, global_only=True)
-<<<<<<< HEAD
             if ((not isinstance(var_val, (VbaLibraryFunc, procedures.Function, procedures.Sub))) and
+                (var_val != "__FUNC_ARG__") and
                 (var_val != "__ALREADY_SET__")):
                 
-=======
-            if ((not (isinstance(var_val, procedures.Function) or
-                      isinstance(var_val, procedures.Sub) or
-                      isinstance(var_val, VbaLibraryFunc))) and
-                (var_val != "__ALREADY_SET__") and
-                (var_val != "__FUNC_ARG__")):
-
->>>>>>> 87944949
                 # It's global and not a func. Treat as global in Python.
                 spaces = " " * indent
                 r += "global " + utils.fix_python_overlap(str(self.name)) + \
