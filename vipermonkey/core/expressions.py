--- conflicted
+++ resolved
@@ -611,6 +611,7 @@
         if (len(self.rhs) > 0):
 
             # Excel SpecialCells() method call?
+            raw_last_func = str(self.rhs[-1]).replace("('", "(").replace("')", ")").strip()
             if (raw_last_func.startswith("SpecialCells(")):
 
                 # Make the call with the cell range as the new 1st argument.
@@ -2850,30 +2851,7 @@
         # it as a fancy variable access.
         #print "HERE: 27"
         if (calling_func):
-<<<<<<< HEAD
             return self._handle_function_call(context, rhs, tmp_lhs)
-=======
-            if (log.getEffectiveLevel() == logging.DEBUG):
-                log.debug('rhs {!r} is a Function_Call'.format(rhs))
-
-            # Skip local functions that have a name collision with VBA built in functions.
-            #print "HERE: 28"
-            rhs_name = str(rhs)
-            if (hasattr(rhs, "name")):
-                rhs_name = rhs.name
-            if (context.contains_user_defined(rhs_name)):
-                for func in Function_Call.log_funcs:
-                    if (rhs_name.lower() == func.lower()):
-                        #print "OUT: 23"
-                        return str(self)
-
-            # Handle things like foo.Add(bar, baz).
-            #print "HERE: 30"
-            call_retval = self._handle_add(context, tmp_lhs, self.rhs)
-            if (call_retval is not None):
-                #print "OUT: 25"
-                return call_retval
->>>>>>> 8882b69c
 
         # Array access of function call as the RHS?
         elif (isinstance(rhs, Function_Call_Array_Access)):
