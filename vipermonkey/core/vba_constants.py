--- conflicted
+++ resolved
@@ -5359,14 +5359,10 @@
         self.globals["wdOrientLandscape".lower()] = 1
         self.globals["wdOrientPortrait".lower()] = 0
         
-<<<<<<< HEAD
-        # Misc. 
-=======
         # Misc.
         self.globals["Application.Tasks.Count".lower()] = 20
         self.globals["Application.RecentFiles.Count".lower()] = 30
-        
->>>>>>> 05d16318
+
         self.globals["ActiveDocument.PageSetup.PageWidth".lower()] = 10
         self.globals["ThisDocument.PageSetup.PageWidth".lower()] = 10
         self.globals["ActiveDocument.PageSetup.Orientation".lower()] = 1
