"""@package strip_lines Strip useles lines from Visual Basic code and
rewrite difficult to parse code chunks.

"""

# pylint: disable=pointless-string-statement
"""
ViperMonkey - Strip useles lines from Visual Basic code.

Author: Philippe Lagadec - http://www.decalage.info
License: BSD, see source code or documentation

Project Repository:
https://github.com/decalage2/ViperMonkey
"""

#=== LICENSE ==================================================================

# ViperMonkey is copyright (c) 2015-2018 Philippe Lagadec (http://www.decalage.info)
# All rights reserved.
#
# Redistribution and use in source and binary forms, with or without modification,
# are permitted provided that the following conditions are met:
#
#  * Redistributions of source code must retain the above copyright notice, this
#    list of conditions and the following disclaimer.
#  * Redistributions in binary form must reproduce the above copyright notice,
#    this list of conditions and the following disclaimer in the documentation
#    and/or other materials provided with the distribution.
#
# THIS SOFTWARE IS PROVIDED BY THE COPYRIGHT HOLDERS AND CONTRIBUTORS "AS IS" AND
# ANY EXPRESS OR IMPLIED WARRANTIES, INCLUDING, BUT NOT LIMITED TO, THE IMPLIED
# WARRANTIES OF MERCHANTABILITY AND FITNESS FOR A PARTICULAR PURPOSE ARE
# DISCLAIMED. IN NO EVENT SHALL THE COPYRIGHT HOLDER OR CONTRIBUTORS BE LIABLE
# FOR ANY DIRECT, INDIRECT, INCIDENTAL, SPECIAL, EXEMPLARY, OR CONSEQUENTIAL
# DAMAGES (INCLUDING, BUT NOT LIMITED TO, PROCUREMENT OF SUBSTITUTE GOODS OR
# SERVICES; LOSS OF USE, DATA, OR PROFITS; OR BUSINESS INTERRUPTION) HOWEVER
# CAUSED AND ON ANY THEORY OF LIABILITY, WHETHER IN CONTRACT, STRICT LIABILITY,
# OR TORT (INCLUDING NEGLIGENCE OR OTHERWISE) ARISING IN ANY WAY OUT OF THE USE
# OF THIS SOFTWARE, EVEN IF ADVISED OF THE POSSIBILITY OF SUCH DAMAGE.


#------------------------------------------------------------------------------
# CHANGELOG:
# 2015-02-12 v0.01 PL: - first prototype
# 2015-2016        PL: - many changes
# 2016-10-06 v0.03 PL: - fixed vipermonkey.core import
# 2016-12-11 v0.04 PL: - fixed relative import for core package (issue #17)
# 2018-01-12 v0.05 KS: - lots of bug fixes and additions by Kirk Sayre (PR #23)
# 2018-06-20 v0.06 PL: - fixed issue #28, import prettytable
# 2018-08-17 v0.07 KS: - lots of bug fixes and additions by Kirk Sayre (PR #34)
#                  PL: - added ASCII art banner

#------------------------------------------------------------------------------
# TODO:
# TODO: detect subs/functions with same name (in different modules)
# TODO: can several projects call each other?
# TODO: Word XML with several projects?
# - cleanup main, use optionparser
# - option -e to extract and evaluate constant expressions
# - option -t to trace execution
# - option --entrypoint to specify the Sub name to use as entry point
# - use olevba to get all modules from a file
# Environ => VBA object
# vbCRLF, etc => Const (parse to string)
# py2vba: convert python string to VBA string, e.g. \" => "" (for olevba to scan expressions) - same thing for ints, etc?
#TODO: expr_int / expr_str
#TODO: eval(parent) => for statements to set local variables into parent functions/procedures + main VBA module
#TODO: __repr__ for printing
#TODO: Environ('str') => '%str%'
#TODO: determine the order of Auto subs for Word, Excel

# TODO later:
# - add VBS support (two modes?)

import logging
#import sys
import re
try:
    # sudo pypy -m pip install rure
    import rure as re2
except ImportError:
    # pylint: disable=reimported
    import re as re2
from logger import log
import vba_context
from random import randint

#debug_strip = True
debug_strip = False

def is_useless_dim(line):
    """See if we can skip this Dim statement and still successfully
    emulate.  We only use Byte type information when emulating.

    @param line (str) The code line to check.

    @return (boolean) True if this is a Dim statement that can be
    safely skipped, False if not.

    """

    # Is this dimming a variable with a type we want to save? Also
    # keep Dim statements that set an initial value.
    line = line.strip()
    if (not line.startswith("Dim ")):
        return False
    r = (("Byte" not in line) and
         ("Long" not in line) and
         ("Integer" not in line) and
         (":" not in line) and
         ("=" not in line) and
         (not line.strip().endswith("_")))

    # Does the variable name collide with a builtin VBA function name? If so,
    # keep the Dim statement.
    line = line.lower()
    for builtin in vba_context.VBA_LIBRARY:
        if (builtin in line):
            r = False

    # Done.
    return r


aggressive_strip = False
def is_interesting_call(line, external_funcs, local_funcs):
    """Check to see if an interesting function is called on the given code
    line. An interesting function is a function imported from a DLL, a
    locally defined function, or certain other specific functions that
    ViperMonkey logs.

    @param line (str) The code line to check.

    @param external_funcs (list) A list of code lines (str) that
    import functions from DLLs.

    @param local_funcs (set) A set of the names (str) of locally
    defined functions.

    @return (boolean) True if this line calls an interesting function,
    False if not.

    """
    
    # Is this an interesting function call?
    log_funcs = ["CreateProcessA", "CreateProcessW", ".run", "CreateObject",
                 "Open", "CreateMutex", "CreateRemoteThread", "InternetOpen",
                 ".Open", "GetObject", "Create", ".Create", "Environ",
                 "CreateTextFile", ".CreateTextFile", "Eval", ".Eval", "Run",
                 "SetExpandedStringValue", "WinExec", "URLDownloadToFile", "Print",
                 "Split", "Exec"]
    if (not aggressive_strip):
        log_funcs.extend(local_funcs)
    for func in log_funcs:
        if (func in line):
            if (log.getEffectiveLevel() == logging.DEBUG):
                log.debug("Line '" + line + "' contains interesting call (1) ('" + func + "').")
            return True

    # Are we calling an external function?
    for ext_func_decl in external_funcs:
        if (("Function" in ext_func_decl) and ("Lib" in ext_func_decl)):
            start = ext_func_decl.index("Function") + len("Function")
            end = ext_func_decl.index("Lib")
            ext_func = ext_func_decl[start:end].strip()
            if (ext_func in line):
                if (log.getEffectiveLevel() == logging.DEBUG):
                    log.debug("Line '" + line + "' contains interesting call (2).")
                return True
        
    # Not a call we are tracking.
    return False

def is_useless_call(line):
    """See if the given line contains a useless do-nothing function call.

    @param line (str) The code line to check.

    @return (boolean) True if this line calls an uninteresting
    function, False if not.

    """

    # These are the functions that do nothing if they appear on a line by themselves.
    # TODO: Add more functions as needed.
    useless_funcs = set(["Cos", "Log", "Cos", "Exp", "Sin", "Tan", "DoEvents"])

    # Is this an assignment line?
    if ("=" in line):
        return False

    # Nothing is being assigned. See if a useless function is called and the
    # return value is not used.
    line = line.replace(" ", "")
    called_func = line
    if ("(" in line):
        called_func = line[:line.index("(")]
    called_func = called_func.strip()
    for func in useless_funcs:
        if (called_func == func):
            return True
    return False

def collapse_macro_if_blocks(vba_code):
    """When emulating we only pick a single block from a #if
    statement. Speed up parsing by picking the largest block and strip
    out the rest.

    @param vba_code (str) The VB code to check and modify.

    @return (str) The given VB code with #if statements removed by
    collapsing them down to just 1 of the #if cases (the largest).

    """

    # Pick out the largest #if blocks.
    if (log.getEffectiveLevel() == logging.DEBUG):
        log.debug("Collapsing macro blocks...")
    curr_blocks = None
    curr_block = None
    r = ""
    for line in vba_code.split("\n"):

        # Are we tracking an #if block?
        strip_line = line.strip()
        if (curr_blocks is None):

            # Is this the start of an #if block?
            if (strip_line.startswith("#If")):

                # Yes, start tracking blocks.
                if (log.getEffectiveLevel() == logging.DEBUG):
                    log.debug("Start block " + strip_line)
                curr_blocks = []
                curr_block = []
                r += "' STRIPPED LINE\n"
                continue

            # Not the start of an #if. Save the line.
            r += line + "\n"
            continue

        # If we get here we are tracking an #if statement.

        # Is this the start of another block in the #if?
        if (strip_line.startswith("#Else")):

            # Save the current block.
            curr_blocks.append(curr_block)
            if (log.getEffectiveLevel() == logging.DEBUG):
                log.debug("Else if " + strip_line)
            if (log.getEffectiveLevel() == logging.DEBUG):
                log.debug("Save block " + str(curr_block))

            # Start a new block.
            curr_block = []
            r += "' STRIPPED LINE\n"
            continue

        # Have we finished the #if?
        if (strip_line.startswith("#End")):

            if (log.getEffectiveLevel() == logging.DEBUG):
                log.debug("End if " + strip_line)

            # Save the current block.
            curr_blocks.append(curr_block)
            
            # Add back in the largest block and skip the rest.
            biggest_block = []
            for block in curr_blocks:
                if (len(block) > len(biggest_block)):
                    biggest_block = block
            for block_line in biggest_block:
                r += block_line + "\n"
            if (log.getEffectiveLevel() == logging.DEBUG):
                log.debug("Pick block " + str(biggest_block))
                
            # Done processing #if.
            curr_blocks = None
            curr_block = None
            continue

        # We have a block line. Save it.
        curr_block.append(line)

    # Handle nested macro blocks.
    if (r.strip() != vba_code.strip()):
        r = collapse_macro_if_blocks(r)
        
    # Return the stripped VBA.
    return r
    
def hide_weird_calls(vba_code):
    """Hide weird calls like 'foo.bar (1,2), cat, dog', These are hard to
    parse.

    @param vba_code (str) The VB code to check and modify.

    @return (str) The modified VB code.

    """

    # Do we have these weird calls?
    uni_vba_code = None
    try:
        uni_vba_code = vba_code.decode("utf-8")
    except UnicodeDecodeError:
        # Punt.
        return vba_code
    #pat = u"\r?\n\s*\w+(?:\.\w+)*\s*\(.{1,30}\)\s*"
    pat = u"\r?\n\s*\w+(?:\.\w+)*\s*\(.{1,30}\)"
    print re2.findall(pat, uni_vba_code)
    if (re2.search(pat, uni_vba_code) is None):
        return vba_code
    return vba_code

def fix_bad_puts(vba_code):
    """Change file Put statements like 'Put #foo(1,2,3) ...' to 'Put
    foo(1,2,3)'.

    @param vba_code (str) The VB code to check and modify.

    @return (str) The modified VB code.

    """

    # Do we need to do this?
    if ("Put #" not in vba_code):
        return vba_code

    # Fix them.
    vba_code = re.sub(r"([^A-Za-z])Put +#([A-Za-z_])", r"\1Put \2", vba_code)

    # Do we need to do this?
    if ("Close #" not in vba_code):
        return vba_code

    # Fix them.
    vba_code = re.sub(r"([^A-Za-z])Close +#([A-Za-z_])", r"\1Close \2", vba_code)
    return vba_code
    
def fix_unbalanced_quotes(vba_code):
    """Fix lines with missing double quotes.

    @param vba_code (str) The VB code to check and modify.

    @return (str) The modified VB code.

    """

    # Fix invalid string assignments.
    uni_vba_code = None
    try:
        uni_vba_code = vba_code.decode("utf-8")
    except UnicodeDecodeError:
        # Punt.
        return vba_code

    if debug_strip:
        print "UNBALANCED_QUOTES: 1"
        print vba_code
    if (re2.search(u"\r?\n\s*(?:Set)?\s*(\w+)\s+=\s+\"\r?\n", uni_vba_code) is not None):
        vba_code = re.sub(r"\r?\n\s*(?:Set)?\s*(\w+)\s+=\s+\"\r?\n", r'\n\1 = ""\n', vba_code)
        if debug_strip:
            print "UNBALANCED_QUOTES: 2"
            print vba_code
    if (re2.search(u"(\w+\s+=\s+\")(:[^\"]+)\r?\n", uni_vba_code) is not None):
        vba_code = re.sub(r"(\w+\s+=\s+\")(:[^\"]+)\r?\n", r'\1"\2\n', vba_code)
        if debug_strip:
            print "UNBALANCED_QUOTES: 2"
            print vba_code
    if (re2.search(u"^\"[^=]*([=>])\s*\"\s+[Tt][Hh][Ee][Nn]", uni_vba_code) is not None):
        vba_code = re.sub(r"^\"[^=]*([=>])\s*\"\s+[Tt][Hh][Ee][Nn]", r'\1 "" Then', vba_code)
        if debug_strip:
            print "UNBALANCED_QUOTES: 3"
            print vba_code
        
    # Fix ambiguous EOL comment lines like ".foo '' A comment". "''" could be parsed as
    # an argument to .foo or as an EOL comment. Here we change things like ".foo '' A comment"
    # to ".foo ' A comment" so it is not ambiguous (parse as comment).
    vba_code += "\n"
    vba_code = re.sub(r"'('[^'^\"]+\n)", r"\1", vba_code, re.DOTALL)
    if debug_strip:
        print "UNBALANCED_QUOTES: 4"
        print vba_code
    
    # More ambiguous EOL comments. Something like "a = 12 : 'stuff 'more stuff" could have
    # 'stuff ' potentially parsed as a string. Just wipe out the comments in this case
    # (ex. "a = 12 : 'stuff 'more stuff" => "a = 12 :").
    vba_code = re.sub(r"(\n[^'^\n]+)'[^'^\"^\n]+'[^'^\"^\n]+\n", r"\1\n", vba_code, re.DOTALL)
    if debug_strip:
        print "UNBALANCED_QUOTES: 5"
        print vba_code
    
    # Fix Execute statements with no space between the execute and the argument.
    vba_code = re.sub(r"\n\s*([Ee][Xx][Ee][Cc][Uu][Tt][Ee])\"", r'\nExecute "', vba_code)
    if debug_strip:
        print "UNBALANCED_QUOTES: 6"
        print vba_code
    
    # See if we have lines with unbalanced double quotes.
    r = ""
    lines = vba_code.split("\n")
    pos = -1
    synthetic_line = False
    while (pos < (len(lines) - 1)):

        # Get the current line and next line.
        pos += 1
        if (not synthetic_line):
            line = lines[pos]
        synthetic_line = False
        next_line = ""
        if ((pos + 1) < len(lines)):
            next_line = lines[pos + 1]
            # Skip processing blank lines.
            while ((len(next_line.strip()) == 0) and
                   ((pos + 2) < len(lines))):
                r += next_line
                pos += 1
                next_line = lines[pos + 1]
        #print "---"
        #print str(pos) + ": " + line
        #print str(pos + 1) + ": " + next_line
        #print "***"
        if ('"' not in line):
            r += line + "\n"
            continue

        # Unmatched quotes?
        if ("'" in line):
            quote_index = None
            in_str = False
            tmp_pos = -1
            for c in line:
                tmp_pos += 1
                if (c == '"'):
                    in_str = not in_str
                    continue
                if ((c == "'") and (not in_str)):
                    quote_index = tmp_pos
                    break
            if (quote_index is not None):
                line = line[:quote_index]
        num_quotes = line.count('"')
        if ((num_quotes % 2) != 0):
            
            # Handle the special case of a misgenerated "\n" in a string.
            if (line.strip().endswith('"') and next_line.strip().startswith('"')):
                tmp_line = line + "\\n" + next_line
                #print "SYNTH:"
                #print tmp_line
                line = tmp_line
                synthetic_line = True
                continue
            
            first_quote = line.index('"')
            line = line[:first_quote] + '"' + line[first_quote:]
        r += line + "\n"

    # Return the balanced code.
    if debug_strip:
        print "UNBALANCED_QUOTES: 7"
        print r
    return r


MULT_ASSIGN_RE = r"((?:\w+\s*=\s*){3,})(.+)"
def fix_multiple_assignments(line):
    """Break up multiple assignment lines like 'a = b = c = 1' into
    multiple seperate assignment lines.

    @param line (str) The code line to check/modify.

    @return (str) The given composite assignment line broken up into
    multiple lines if possible, the original line if not.

    """
    
    # Skip comments.
    if ("'" in line):

        # Make sure the "'" is not in a string.
        in_str = False
        quote_pos = None
        curr_pos = -1
        for c in line:
            curr_pos += 1
            if (c == '"'):
                in_str = not in_str
            if ((c == "'") and (not in_str)):
                quote_pos = curr_pos
                break
        if (quote_pos is not None):
            line = line[:quote_pos]
    
    # Pull out multiple assignments and the final assignment value.
    items = re.findall(MULT_ASSIGN_RE, line)
    if (len(items) == 0):
        return line

    # Don't count '=' that show up in strings.
    in_str = False
    new_line = ""
    for c in line:

        # Move in or out of strings.
        if (c == '"'):
            in_str = not in_str

        # Temporarily replace '=' in strings with 'IN_STR_EQUAL'.
        if ((c == '=') and (in_str)):
            new_line += 'IN_STR_EQUAL'
        else:
            new_line += c
            
    # Split into multiple assignments.
    items = re.findall(MULT_ASSIGN_RE, new_line)
    if (len(items) == 0):
        return line
    items = items[0]
    assigns = items[0].replace(" ", "").split("=")
    val = items[1]

    # Break out each assignment into multiple lines.
    r = ""
    for var in assigns:
        var = var.strip()
        if (len(var) == 0):
            continue
        r += var + " = " + val + "\n"

    # Put back in the '=' that show up in strings.
    r.replace('IN_STR_EQUAL', '=')
    return r

def fix_skipped_1st_arg1(vba_code):
    """Replace calls like foo(, 1, ...) with foo(SKIPPED_ARG, 1, ...).

    @param vba_code (str) The VB code to check and modify.

    @return (str) The modified VB code.

    """

    # Skipped this if unneeded.
    uni_vba_code = None
    try:
        uni_vba_code = vba_code.decode("utf-8")
    except UnicodeDecodeError:
        # Punt.
        return vba_code
    if (re2.search(unicode(r".*[0-9a-zA-Z_\.]+\(\s*,.*"), uni_vba_code, re.DOTALL) is None):
        return vba_code
    
    # We don't want to replace things like this in string literals. Temporarily
    # pull out the string literals from the line.

    # Ugh. Temporarily replace escaped double quotes.
    tmp_code = vba_code.replace('""', '__ESCAPED_QUOTES__')
    
    # Find all the string literals and make up replacement names.
    strings = {}
    in_str = False
    curr_str = None
    for c in tmp_code:

        # Start/end of string?
        if (c == '"'):

            # Start of string?
            if (not in_str):
                curr_str = ""
                in_str = True

            # End of string.
            else:

                # Map a temporary name to the current string.
                str_name = "A_STRING_LITERAL_" + str(randint(0, 100000000))
                while (str_name in strings):
                    str_name = "A_STRING_LITERAL_" + str(randint(0, 100000000))
                curr_str += c
                strings[str_name] = curr_str
                in_str = False
                curr_str = None

        # Save the character if we are in a string.
        if (in_str):
            curr_str += c

    # Temporarily replace the string literals.
    for str_name in strings:
        tmp_code = tmp_code.replace(strings[str_name], str_name)
        
    # Replace the skipped 1st arguments in calls.
    vba_code = re.sub(r"([0-9a-zA-Z_\.]+)\(\s*,", r"\1(SKIPPED_ARG,", tmp_code)

    # Put the string literals.
    for str_name in strings:
        vba_code = vba_code.replace(str_name, strings[str_name])

    # Put the escaped double quotes back.
    vba_code = vba_code.replace('__ESCAPED_QUOTES__', '""')
        
    # Return the modified code.
    return vba_code

def fix_skipped_1st_arg2(vba_code):
    """Replace calls like \nfoo, 1, ... with \nfoo SKIPPED_ARG, 1, ... .

    @param vba_code (str) The VB code to check and modify.

    @return (str) The modified VB code.

    """

    # Skipped this if unneeded.
    if (re.match(r".*\n\s*([0-9a-zA-Z_\.\(\)]+)\s*,.*", vba_code, re.DOTALL) is None):
        #print "SKIPPED!!"
        return vba_code
    
    # We don't want to replace things like this in string literals. Temporarily
    # pull out the string literals from the line.

    # Find all the string literals and make up replacement names.
    strings = {}
    in_str = False
    curr_str = None
    for c in vba_code:

        # Start/end of string?
        if (c == '"'):

            # Start of string?
            if (not in_str):
                curr_str = ""
                in_str = True

            # End of string.
            else:

                # Map a temporary name to the current string.
                str_name = "A_STRING_LITERAL_" + str(randint(0, 100000000))
                while (str_name in strings):
                    str_name = "A_STRING_LITERAL_" + str(randint(0, 100000000))
                curr_str += c
                strings[str_name] = curr_str
                in_str = False
                curr_str = None

        # Save the character if we are in a string.
        if (in_str):
            curr_str += c

    # Temporarily replace the string literals.
    tmp_code = vba_code
    for str_name in strings:
        tmp_code = tmp_code.replace(strings[str_name], str_name)
    #print "HERE: 1"
    #print tmp_code
        
    # Find all paren exprs and make up replacement names.
    in_paren = False
    paren_count = 0
    parens = {}
    curr_paren = None
    for c in tmp_code:

        # Start/end of parenthesized expression?
        #print c
        if (c == '('):

            # Start of paren expr?
            paren_count += 1
            if (paren_count > 0):
                curr_paren = ""
                in_paren = True

        if (c == ')'): 

            # Out of parens?
            paren_count -= 1
            if (paren_count <= 0):
                
                # Map a temporary name to the current string.
                paren_count = 0
                in_paren = False
                if (curr_paren is not None):
                    paren_name = "A_PAREN_EXPR_" + str(randint(0, 100000000))
                    while (paren_name in parens):
                        str_name = "A_PAREN_EXPR_" + str(randint(0, 100000000))
                    curr_paren += c
                    parens[paren_name] = curr_paren
                    curr_paren = None

        # Save the character if we are in a paren expr.
        if (in_paren):
            curr_paren += c

    # Replace the paren exprs.
    for paren_name in parens:
        tmp_code = tmp_code.replace(parens[paren_name], paren_name)
    #print "HERE: 2"
    #print tmp_code
        
    # Replace the skipped 1st arguments in calls.
    vba_code = re.sub(r"\n\s*([0-9a-zA-Z_\.]+)\s*,", r"\n\1 SKIPPED_ARG,", tmp_code)

    # Put the string literals and paren exprs back.
    for paren_name in parens:
        vba_code = vba_code.replace(paren_name, parens[paren_name])
    for str_name in strings:
        vba_code = vba_code.replace(str_name, strings[str_name])
        
    # Return the modified code.
    return vba_code

def fix_bad_next_statements(vba_code):
    """Change things like "Next x,y" to "Next x\nNext y".

    @param vba_code (str) The VB code to check and modify.

    @return (str) The modified VB code.

    """

    uni_vba_code = None
    try:
        uni_vba_code = vba_code.decode("utf-8")
    except UnicodeDecodeError:
        # Punt.
        return vba_code
    
    pat = "Next +(?:\w+ *, *)+\w+ *\n"
    r = vba_code
    if (re2.search(unicode(pat), uni_vba_code) is not None):
        index_pat = "(?:(\w+) *, *)+(\w+)"
        for bad_next in re.findall(pat, vba_code):
            new_nexts = ""
            for index in re.findall(index_pat, bad_next)[0]:
                new_nexts += "Next " + index + "\n"
            r = r.replace(bad_next, new_nexts)
    return r

def fix_items_ref(vba_code):
    """Change Scripting.Dictionary.Items() references to
    Scripting.Dictionary.Items.

    @param vba_code (str) The VB code to check and modify.

    @return (str) The modified VB code.

    """

    # Do we need to do this?
    if (".Items()(" not in vba_code):
        return vba_code
    r = vba_code.replace(".Items()(", ".Items(")
    return r

def fix_stupid_string_concats(vba_code):
    """Change garbage string concatentations like 's1 & s2 & + "foo"' to
    's1 & s2 & "foo"'.

    @param vba_code (str) The VB code to check and modify.

    @return (str) The modified VB code.

    """

    # Do we need to do this?
    uni_vba_code = None
    try:
        uni_vba_code = vba_code.decode("utf-8")
    except UnicodeDecodeError:
        # Punt.
        return vba_code
    if (re2.search(unicode(r"&\s+\+"), uni_vba_code) is None):
        return vba_code

    # Change the string concats to something sensible.
    r = re.sub(r"&\s+\+", "& ", vba_code)
    return r

def fix_bad_exponents(vba_code):
    """Change things like '2^2' to '2 ^ 2'.

    @param vba_code (str) The VB code to check and modify.

    @return (str) The modified VB code.

    """

    uni_vba_code = None
    try:
        uni_vba_code = vba_code.decode("utf-8")
    except UnicodeDecodeError:
        # Punt.
        return vba_code
    
    # Do we have possible bad exponents?
    pat = '([\w\(\)])\^([\w\(\)])'
    r = ""
    if (re2.search(unicode(pat), uni_vba_code) is not None):

        # Now look line by line through the code so as not to modify these constructs
        # when they appear in strings.
        for line in vba_code.split("\n"):

            # String line?
            if ('"' in line):
                r += line + "\n"
                continue

            # Line with no bad exponents?
            uni_line = None
            try:
                uni_line = line.decode("utf-8")
            except UnicodeDecodeError:
                # Punt.
                r += line + "\n"
                continue
            if (re2.search(unicode(pat), uni_line) is None):
                r += line + "\n"
                continue

            # This line has bad exponents. Fix it.
            new_line = re.sub(pat, r"\1 ^ \2", line)
            r += new_line + "\n"

    # No bad exponents anywhere.
    else:
        return vba_code
            
    return r

def fix_bad_var_names(vba_code):
    """Change things like a& = b& + 1 to a = b + 1.

    @param vba_code (str) The VB code to check and modify.

    @return (str) The modified VB code.

    """

    # TODO: Has problems with things like &a* that appear in strings like "foo&+hh".
    # Skip this until fixed.
    return vba_code
    
    #uni_vba_code = None
    #try:
    #    uni_vba_code = vba_code.decode("utf-8")
    #except UnicodeDecodeError:
    #    # Punt.
    #    return vba_code
    #
    #pat = "(\w)&\s*((?:[\+\-/\*=n,\)\n&]|[Mm]od|[Aa]nd|[Oo]r|[Xx]or|[Ee]qv))"
    #if (re2.search(unicode(pat), uni_vba_code) is not None):
    #    vba_code = re.sub(pat, r"\1 \2", vba_code) + "\n"
    #return vba_code

def fix_unhandled_named_params(vba_code):
    """Currently things like 'foo(a:=1, b:=2)' are not handled, Comment
    them out.

    @param vba_code (str) The VB code to check and modify.

    @return (str) The modified VB code.

    """

    uni_vba_code = None
    try:
        uni_vba_code = vba_code.decode("utf-8")
    except UnicodeDecodeError:
        # Punt.
        return vba_code
    
    pat = "\n([^\n]*\w+\([^\n]*\w+:=)"
    if (re2.search(unicode(pat), uni_vba_code) is not None):

        # Pull out the lines containing ':=',
        line_pat = r"\n[^\n]*:=[^\n]*\n"

        # Modify all ':=' that don't just show up in strings.
        lines = re.findall(line_pat, "\n" + vba_code + "\n")
        for line in lines:

            # Figure out if we have a ':=' outside a string.
            got_marker = False
            in_str = False
            last_char = ""
            for c in line:

                # Track entering/leaving strings.
                if (c == '"'):
                    in_str = not in_str
                if (in_str):
                    last_char = c
                    continue

                # Do we have the ':=' marker outside a string?
                if ((last_char + c) == ':='):
                    got_marker = True
                    break
                last_char = c

            # Do we actually have a named parameter?
            if (got_marker):

                # We don't handle these so comment them out.
                log.warning("Named parameters are not currently handled. Commenting them out...")
                line = line[:-1]
                new_line = None

                # Is this call part of a With statement?
                if (line.strip().lower().startswith("with ")):

                    # Replace the with line with a bogus line and hope for the best.
                    new_line = "\nWith UNHANDLED_NAMED_PARAMS_REPLACEMENT\n"

                # Part of an If statement?
                elif (line.strip().lower().startswith("if ")):

                    # Replace the with line with a bogus line and hope for the best.
                    new_line = "\n' UNHANDLED_NAMED_PARAMS_REPLACEMENT in If.\n'" + line.strip() + "\nIf 1=1 Then\n"                
                
                # Comment out entire line.
                else:
                    new_line = re.sub(pat, r"\n' UNHANDLED NAMED PARAMS \1", line) + "\n"

                # Replace the line in the VB code.
                vba_code = vba_code.replace(line, new_line)
                
    return vba_code

def fix_unhandled_array_assigns(vba_code):
    """Currently things like 'foo(1, 2, 3) = 1' are not handled, Comment
    them out.

    @param vba_code (str) The VB code to check and modify.

    @return (str) The modified VB code.

    """

    uni_vba_code = None
    try:
        uni_vba_code = vba_code.decode("utf-8")
    except UnicodeDecodeError:
        # Punt.
        return vba_code
    
    pat = "\n(\s*\w+\((?:\w+\s*,\s*){2,}\w+\)\s*=)"
    if (re2.search(unicode(pat), uni_vba_code) is not None):
        vba_code = re.sub(pat, r"\n' UNHANDLED ARRAY ASSIGNMENT \1", vba_code) + "\n"
        fix_pat = r"' UNHANDLED ARRAY ASSIGNMENT\s+Mid\("
        vba_code = re.sub(fix_pat, r"Mid(", vba_code)
    return vba_code

def fix_unhandled_event_statements(vba_code):
    """Currently things like 'Event ...' are not handled, Comment them
    out.

    @param vba_code (str) The VB code to check and modify.

    @return (str) The modified VB code.

    """

    uni_vba_code = None
    try:
        uni_vba_code = u"\n" + vba_code.decode("utf-8") + u"\n"
    except UnicodeDecodeError:
        # Punt.
        return vba_code
    
    pat = "\n( *(?:[Pp]ublic) *Event[^\n]{10,})"
    if (re2.search(unicode(pat), uni_vba_code) is not None):
        vba_code = "\n" + vba_code + "\n"
        vba_code = re.sub(pat, r"\n' UNHANDLED EVENT STATEMENT \1", vba_code) + "\n"
    return vba_code

def fix_unhandled_raiseevent_statements(vba_code):
    """Currently things like 'RaiseEvent ...' are not handled, Comment
    them out.

    @param vba_code (str) The VB code to check and modify.

    @return (str) The modified VB code.

    """

    uni_vba_code = None
    try:
        uni_vba_code = u"\n" + vba_code.decode("utf-8") + u"\n"
    except UnicodeDecodeError:
        # Punt.
        return vba_code
    
    pat = "\n( *RaiseEvent[^\n]{3,})"
    if (re2.search(unicode(pat), uni_vba_code) is not None):
        vba_code = "\n" + vba_code + "\n"
        vba_code = re.sub(pat, r"\n' UNHANDLED RAISEEVENT STATEMENT \1", vba_code) + "\n"
    return vba_code

def hide_string_content(s):
    """Hide string contents by replacing contents of string literals with
    '____'.

    @param s (str) The code in which to hide the contents of string
    literals.

    @return (str) The given code with string literal contents hidden.

    """
    if (not isinstance(s, str)):
        return s
    if ('"' not in s):
        return s
    r = ""
    start = 0    
    while ('"' in s[start:]):

        # Out of string. Add in as-is.
        end = s[start:].index('"') + start + 1
        r += s[start:end]
        start = end

        # In string?
        end = len(s)
        if ('"' in s[start:]):
            end = s[start:].index('"') + start            
        r += "_" * (end - start - 1)
        start = end + 1
    r += s[start:]

    return r

def is_in_string(line, s):
    """Check to see if s appears in a quoted string in line.

    @param line (str) The code line to check.

    @param s (str) The string literal value to look for.

    @return (boolean) True if s appears as a string literal value in
    the given code line, False if not.

    """

    # Simple case, there is not a quoted string in line.
    if ('"' not in line):
        return False

    # There is a quoted string. Pull out all the quoted strings from the line.
    strs = []
    in_str = False
    curr_str = None
    for c in line:

        # Entering string?
        if ((c == '"') and (not in_str)):
            curr_str = ""
            in_str = True
            continue

        # Leaving string?
        if ((c == '"') and in_str):
            strs.append(curr_str)
            in_str = False
            continue

        # Update current string if in string.
        if in_str:
            curr_str += c

    # We have all the quoted string values. See if s appears in any
    # of them.
    for curr_str in strs:
        if (s in curr_str):
            return True

    # s is not in any quoted string.
    return False

def hide_colons_in_ifs(vba_code):
    """Replace ':' that appear in single line VB If statements with
    '__COLON__'.

    @param vba_code (str) The VB code to check and modify.

    @return (str) The modified VB code.

    """
    
    # Find single line If statements and hide their colons. We can parse
    # these so leave them alone.
    if ("If " not in vba_code):
        return vba_code
    r = ""
    pos = 0
    vba_code += "\n"
    while ("If " in vba_code[pos:]):

        # Add in unchanged code.
        if_index = vba_code[pos:].index("If ") + pos
        r += vba_code[pos:if_index]

        # Hide colons in If line.
        end_pos = vba_code[if_index:].index("\n") + if_index
        endif_pat = r"End +If"
        endif_match = re.search(endif_pat, vba_code[if_index:end_pos+1])
        if (endif_match is not None):
            end_pos = endif_match.span()[1] + if_index
        r += vba_code[if_index:end_pos+1].replace(":", "__COLON__")
        pos = end_pos
    r += vba_code[pos:]
    return r

def convert_colons_to_linefeeds(vba_code):
    """Convert things like 'a=1:b=2' to 'a=1\n:b=2'; Also change things
    like 'a&"ff"' to 'a & "ff"'

    @param vba_code (str) The VB code to check and modify.

    @return (str) The modified VB code.

    """

    # Skip if not needed.
    if ((":" not in vba_code) and ("&" not in vba_code)):
        return vba_code

    # Ugh, PEG parsers are annoying. Hide colons used as statement seperators in If statements
    # since we can actually parse those.
    vba_code = hide_colons_in_ifs(vba_code)
    
    # Track the characters that start and end blocks of text we won't change.
    marker_chars = [('"', '"', None), ('[', ']', None), ("'", '\n', None), ('#', '#', None), ("If ", "Then", "End If")]

    # Loop through the text leaving some blocks unchanged and others with ':' changed to '\n'.
    pos = 0
    r = ""
    while (pos < len(vba_code)):

        # Do we have any blocks of text coming up that we should not change?
        # Find the 1st marker in the string.
        marker_pos1 = len(vba_code)
        use_end_marker = None
        found_marker = False
        for marker, end_marker, not_marker in marker_chars:

            # Do we have an unchangeable block?
            if (marker in vba_code[pos:]):                    
                
                # Is this the most recent marker found?
                curr_marker_pos1 = vba_code[pos:].index(marker) + pos
                if (curr_marker_pos1 < marker_pos1):

                    # Make sure this is not a disallowed marker.
                    if ((not_marker is not None) and (len(not_marker) < curr_marker_pos1)):
                        prev_text = vba_code[curr_marker_pos1 - (len(not_marker) - len(marker) + 1):curr_marker_pos1 + 2]
                        if (prev_text == not_marker):
                            continue

                    found_marker = True
                    marker_pos1 = curr_marker_pos1
                    use_end_marker = end_marker

        # Did we find a marker?
        if (found_marker):

            # Pull out the text to change.
            change_chunk = vba_code[pos:marker_pos1+1]
            change_chunk = change_chunk.replace(":", "\n")
            # 'a&"ff"'
            change_chunk = re.sub(r"([\w_])&\"", r"\1 & " + "\"", change_chunk)
            # '"gg"&"ff"'
            change_chunk = re.sub(r"\"&\"", r"\" & " + "\"", change_chunk)
            # 'a&(...'
            change_chunk = re.sub(r"([\w_])&\(", r"\1 & " + "(", change_chunk)
            
            # Find the chunk of text to leave alone.
            marker_pos2a = len(vba_code)
            marker_pos2b = len(vba_code)
            if (use_end_marker in vba_code[marker_pos1+1:]):
                marker_pos2a = vba_code[marker_pos1+1:].index(use_end_marker) + marker_pos1 + 2

            # New lines can't appear in any of the unchangeable blocks.
            if ("\n" in vba_code[marker_pos1+1:]):
                marker_pos2b = vba_code[marker_pos1+1:].index("\n") + marker_pos1 + 2

            # Pick closest marker to choose to end unchangeable block.
            if (marker_pos2b < marker_pos2a):
                marker_pos2 = marker_pos2b
                use_end_marker = "\n"
            else:
                marker_pos2 = marker_pos2a
                
            # Save the modified chunk and the unmodified chunk.
            leave_chunk = vba_code[marker_pos1+1:marker_pos2]
            r += change_chunk + leave_chunk
            pos = marker_pos2

        # If the whole remaining text string is modifiable just do the ':' -> '\n' on the
        # whole remaining string.
        if (not found_marker):
            change_chunk = vba_code[pos:]
            change_chunk = change_chunk.replace(":", "\n")
            # 'a&"ff"'
            change_chunk = re.sub(r"([\w_])&\"", r"\1 & " + "\"", change_chunk)
            # '"gg"&"ff"'
            change_chunk = re.sub(r"\"&\"", r"\" & " + "\"", change_chunk)
            # 'a&(...'
            change_chunk = re.sub(r"([\w_])&\(", r"\1 & " + "(", change_chunk)
            
            r += change_chunk
            pos = len(vba_code)

    # If the whole text string is modifiable just do the ':' -> '\n' on the
    # whole string.
    if (r == ""):
        r = vba_code

    # Unhide If statement colons.
    r = r.replace("__COLON__", ":")

    # Ugh. '&' in Dim statements can now be messed up. Fix them.
    tmp_r = ""
    for line in r.split("\n"):
        if ((not line.strip().startswith("Dim")) and
            (not line.strip().startswith("ReDim"))):
            tmp_r += line + "\n"
            continue
        line = line.replace(" & ", "&")
        tmp_r += line + "\n"
    r = tmp_r
    
    # Done
    #print "******************"
    #print r
    #print "******************"
    #sys.exit(0)
    return r

def fix_varptr_calls(vba_code):
    """Change calls like VarPtr(foo(0)) to VarPtr(foo) so we can report
    on the whole byte array.

    @param vba_code (str) The VB code to check and modify.

    @return (str) The modified VB code.

    """

    # Do we have any VarPtr() calls?
    if ("VarPtr(" not in vba_code):
        return vba_code
    vba_code = re.sub(r"(VarPtr\(\w+)\(0\)\)", r'\1)', vba_code)
    return vba_code

def break_up_whiles(vba_code):
    """Break up while statements like 'While(a>b)c = c+1'.

    @param vba_code (str) The VB code to check and modify.

    @return (str) The modified VB code.

    """

    # Can we skip this?
    vba_code_l = vba_code.lower()
    if ("while" not in vba_code_l):
        return vba_code

    # Look for single line while statements.
    pos = 0
    changes = {}
    vba_code += "\n"
    while ("while" in vba_code_l[pos:]):

        # Pull out the current while statement.
        start = vba_code_l[pos:].index("while")
        end = vba_code_l[start + pos:].index("\n")
        curr_while = vba_code[start + pos:end + start + pos]

        # Pull out the current full line of code.
        line_start = vba_code_l[:start + pos].rindex("\n")
        curr_line = vba_code_l[line_start:end + start + pos]
        
        # We are only doing this for whiles where the predicate is in parens and
        # the while is not in a string.
        if ((not (curr_while.replace(" ", "").strip().lower()).startswith("while(")) or
            (is_in_string(curr_line, "while"))):
            pos = end + start + pos
            continue

        # Figure out if there is a stament after the while predicate on the same
        # line.

        # First find the position of the closing paren.
        parens = 0
        curr_pos = -1
        for c in curr_while:
            curr_pos += 1
            if (c == "("):
                parens += 1
            if (c == ")"):
                parens -= 1
                if (parens == 0):
                    break

        # Is there text after the closing paren?        
        if (len(curr_while[curr_pos+1:].strip()) > 0):

            # Add a newline after the closing paren.
            new_while = curr_while[:curr_pos+1] + "\n" + curr_while[curr_pos+1:]
            changes[curr_while] = new_while

        # Move to next while.
        pos = end + start + pos

    # Replace the bad whiles.
    r = vba_code
    for curr_while in changes:
        r = r.replace(curr_while, changes[curr_while])

    # Done.
    return r
<<<<<<< HEAD
=======

def fix_class_constructor_calls(vba_code):
    """
    Rename Default functions in defined classes to
    CLASS_NAME_CONSTRUCTOR and replace all (New CLASS_NAME)(...) style
    calls with CLASS_NAME_CONSTRUCTOR(...).
    
    @param vba_code (str) The code to modify.
    
    @return (str) The modified code.
    """

    # Pull out each class definition and look for Default function definitions
    # in each class.
    class_pat = r"[Cc][Ll][Aa][Ss][Ss].+[Ee][Nn][Dd] +[Cc][Ll][Aa][Ss][Ss]"
    default_func_info = []
    for class_str in re.findall(class_pat, vba_code, re.DOTALL):

        # Is there a Default function defined?
        default_func_pat = r"[Dd][Ee][Ff][Aa][Uu][Ll][Tt] +[Ff][Uu][Nn][Cc][Tt][Ii][Oo][Nn] +([A-Za-z_0-9]+) *\("
        default_funcs = re.findall(default_func_pat, class_str)
        if (len(default_funcs) == 0):
            continue

        # We have a default function. Hope there is only 1.
        default_func = default_funcs[0]

        # Pull out the class name.
        class_name_pat = r"[Cc][Ll][Aa][Ss][Ss] +([A-Za-z_0-9]+)"
        class_name = re.findall(class_name_pat, class_str)[0]

        # Save the default function name and class name.
        default_func_info.append((class_name, default_func))

    # Fix up the default function names and calls.
    r = vba_code
    for curr_func_info in default_func_info:

        # Get the synthetic constructor name.
        class_name = curr_func_info[0]
        func_name = curr_func_info[1]
        const_name = class_name + "_CONSTRUCTOR"

        # Replace the name in the function definition.
        default_func_pat = func_name + r" *\("
        r = re.sub(default_func_pat, const_name + "(", r)
        
        # Replace indirect calls to the constructor.
        # (NEW YURHUJOZT)(
        call_pat = r"\( *[Nn][Ee][Ww] +" + class_name + r" *\) *\("        
        r = re.sub(call_pat, const_name + "(", r)

    # Done.
    return r
        
def fix_difficult_code(vba_code):
    """
    Replace characters whose ordinal value is > 128 with dNNN, where NNN
    is the ordinal value.
>>>>>>> 05d16318

def fix_array_accesses(vba_code):
    """Replace long chained array accesses with short ones. For example,
    replace 'a(1)(2)(3)(4)' with 'a(1)'.

    @param vba_code (str) The VB code to check and modify.

    @return (str) The modified VB code.

<<<<<<< HEAD
    """
=======
    # Bad characters from olevba.
    vba_code = vba_code.replace(chr(0x85), "")
    
    # Targeted fix for some maldocs.
    if debug_strip:
        print "HERE: 1"
        print vba_code
    vba_code = vba_code.replace("\n" + chr(0x85), "\n")
    vba_code = vba_code.replace("spli.tt.est", "splittest").replace("Mi.d", "Mid")
    vba_code = vba_code.replace("msgbox\"", "msgbox \"")
    vba_code = fix_unhandled_array_assigns(vba_code)
    if debug_strip:
        print "HERE: 2.0"
        print vba_code
    vba_code = fix_class_constructor_calls(vba_code)
    if debug_strip:
        print "HERE: 2.1"
        print vba_code
    vba_code = fix_unhandled_event_statements(vba_code)
    if debug_strip:
        print "HERE: 2.2"
        print vba_code
    vba_code = fix_unhandled_raiseevent_statements(vba_code)
    if debug_strip:
        print "HERE: 2.3"
        print vba_code
    vba_code = fix_unhandled_named_params(vba_code)
    if debug_strip:
        print "HERE: 2.4"
        print vba_code
    vba_code = fix_bad_var_names(vba_code)
    if debug_strip:
        print "HERE: 2.5"
        print vba_code
    vba_code = fix_bad_exponents(vba_code)
    if debug_strip:
        print "HERE: 2.6"
        print vba_code
    vba_code = fix_stupid_string_concats(vba_code)
    if debug_strip:
        print "HERE: 2.6.1"
        print vba_code
    vba_code = fix_items_ref(vba_code)
    if debug_strip:
        print "HERE: 2.6.2"
        print vba_code
    vba_code = fix_bad_next_statements(vba_code)
    if debug_strip:
        print "HERE: 2.7"
        print vba_code
    vba_code = fix_varptr_calls(vba_code)
>>>>>>> 05d16318

    # Not handling array accesses more than 2 deep.
    uni_vba_code = u""
    try:
        uni_vba_code = vba_code.decode("utf-8")
    except UnicodeDecodeError:
        log.warning("Converting VB code to unicode failed.")
    if debug_strip:
        print "HERE: 3"
        print vba_code
    array_acc_pat = r'(\w+\([\d\w_\+\*/\-"]+\))(?:\([\d\w_\+\*/\-"]+\)){2,50}'
    if (re2.search(unicode(array_acc_pat), uni_vba_code) is not None):
        vba_code = re.sub(array_acc_pat, r"\1", vba_code)    

    # Done
    return vba_code

def fix_weird_copyhere(vba_code):
    """Rewrite things like 'CreateObject(foo).Namespace(bar).CopyHere
    baz, fubar' and 'foo.Run(bar) & baz, fubar'.

    @param vba_code (str) The VB code to check and modify.

    @return (str) The modified VB code.

    """

    # Not handling this weird CopyHere() call.
    # foo.NameSpace(bar).CopyHere(baz), fubar
    uni_vba_code = u""
    try:
        uni_vba_code = vba_code.decode("utf-8")
    except UnicodeDecodeError:
        log.warning("Converting VB code to unicode failed.")
    if debug_strip:
        print "HERE: 4"
        print vba_code
    namespace_pat = r"(\w+\.NameSpace\(.+\)\.CopyHere\(.+\)),\s*[^\n]+"
    if (re2.search(unicode(namespace_pat), uni_vba_code) is not None):
        vba_code = re.sub(namespace_pat, r"\1", vba_code)
    # CreateObject(foo).Namespace(bar).CopyHere baz, fubar
    uni_vba_code = u""
    try:
        uni_vba_code = vba_code.decode("utf-8")
    except UnicodeDecodeError:
        log.warning("Converting VB code to unicode failed.")
    if debug_strip:
        print "HERE: 5"
        print vba_code
    namespace_pat = r"(CreateObject\(.+\).[Nn]ame[Ss]pace\(.+\)\.CopyHere\s+.+),\s*[^\n]+"
    if (re2.search(unicode(namespace_pat), uni_vba_code) is not None):
        vba_code = re.sub(namespace_pat, r"\1", vba_code)
    # foo.Run(bar) & baz, fubar    
    uni_vba_code = u""
    try:
        uni_vba_code = vba_code.decode("utf-8")
    except UnicodeDecodeError:
        log.warning("Converting VB code to unicode failed.")
    if debug_strip:
        print "HERE: 6"
        print vba_code
    namespace_pat = r"(\w+\.Run\(.+\)[^,\n]*),\s*[^\n\)]+"
    if (re2.search(unicode(namespace_pat), uni_vba_code) is not None):
        if debug_strip:
            print "HERE: 6.1"
        vba_code = re.sub(namespace_pat, r"\1", vba_code)

    # Done.
    return vba_code

def fix_comments_after_else(vba_code):
    """Get rid of comments at the ends of ElseIf code lines.

    @param vba_code (str) The VB code to check and modify.

    @return (str) The modified VB code.

    """

    # Comments like 'ddffd' at the end of an Else line are hard to parse.
    # Get rid of them.
    uni_vba_code = u""
    try:
        uni_vba_code = vba_code.decode("utf-8")
    except UnicodeDecodeError:
        log.warning("Converting VB code to unicode failed.")
    if debug_strip:
        print "HERE: 8"
        print vba_code
    bad_else_pat = r"\n\s*Else\s*'.*\n"
    if (re2.search(unicode(bad_else_pat), uni_vba_code) is not None):
        bad_exps = re.findall(bad_else_pat, vba_code)
        for bad_exp in bad_exps:
            vba_code = vba_code.replace(bad_exp, "\nElse\n")

    # Done.
    return vba_code

def break_out_labels(vba_code):
    """Break out labels like 'foo: a = 1' onto their own line of code
    ('foo:\na = 1').

    @param vba_code (str) The VB code to check and modify.

    @return (str) The modified VB code.

    """

    # Break out labels that are not on their own line.
    if debug_strip:
        print "HERE: 11"
        print vba_code
    if (":" in vba_code):
        label_pat = r"(\n\s*\w+:)([^\n])"
        vba_code = re.sub(label_pat, r'\1\n\2', vba_code)

        # Replace colons in labels so they don't get broken up.
        label_pat = r"(\n *\w+): *(?=\n)"
        vba_code = re.sub(label_pat, r'\1__LABEL_COLON__\n', vba_code)

        # Fix some errors.
        vba_code = vba_code.replace(" Do__LABEL_COLON__", " Do:").\
                   replace("\nDo__LABEL_COLON__", "\nDo:").\
                   replace(" Else__LABEL_COLON__", " Else:").\
                   replace("\nElse__LABEL_COLON__", "\nElse:")    

    # Done.
    return vba_code

def hide_strings(vba_code):
    """Hide various code strings by rewriting them. This rewrites any VB
    keyword with a '#' to something there the '#' is replaced with
    '__HASH'.

    @param vba_code (str) The VB code to check and modify.

    @return (str) The modified VB code.

    """

    # Temporarily replace macro #if, etc. with more unique strings. This is needed
    # to handle tracking '#...#' delimited date strings in the next loop.
    if debug_strip:
        print "HERE: 12"
        print vba_code
    vba_code = vba_code.replace("#if", "HASH__if")
    vba_code = vba_code.replace("#If", "HASH__if")
    vba_code = vba_code.replace("#else", "HASH__else")    
    vba_code = vba_code.replace("#Else", "HASH__else")
    vba_code = vba_code.replace("#end if", "HASH__endif")
    vba_code = vba_code.replace("#End If", "HASH__endif")

    # Same thing with Put and Close of file descriptors.
    if debug_strip:
        print "HERE: 13"
        print vba_code
    vba_code = re.sub(r"[Aa]s\s+#", "as__HASH", vba_code)
    vba_code = re.sub(r"[Pp]ut\s+#", "put__HASH", vba_code)
    vba_code = re.sub(r"[Gg]et\s+#", "get__HASH", vba_code)
    vba_code = re.sub(r"[Cc]lose\s+#", "close__HASH", vba_code)

    # Done.
    return vba_code

def fix_weird_single_line_ifs(vba_code):
    """Rewrite odd single line If statements like 'If utc_NegativeOffset
    Then: utc_Offset = -utc_Offset'.

    @param vba_code (str) The VB code to check and modify.

    @return (str) The modified VB code.

    """

    # Rewrite some weird single line if statements.
    # If utc_NegativeOffset Then: utc_Offset = -utc_Offset
    uni_vba_code = u""
    try:
        uni_vba_code = vba_code.decode("utf-8")
    except UnicodeDecodeError:
        log.warning("Converting VB code to unicode failed.")
    if debug_strip:
        print "HERE: 14"
        print vba_code
    pat = r"(?i)If\s+.{1,100}\s+Then\s*:[^\n]{1,100}\n"
    if (re2.search(unicode(pat), uni_vba_code) is not None):
        for curr_if in re.findall(pat, vba_code):
            new_if = curr_if.replace("Then:", "Then ")
            vba_code = vba_code.replace(curr_if, new_if)    

    # Done.
    return vba_code

def hide_colons(vba_code):
    """Hide the colons in single line If statements by replacing each
    single line If statement with "HIDE_THIS_IF_NNN".

    @param vba_code (str) The VB code to check and modify.

    @return (tuple) A 2 element tuple where the 1st element is the
    modified VB code (str) and the 2nd element is a map from If
    replacement strings "HIDE_THIS_IF_NNN" to the original If
    statement. The map is used to undo the hiding of the If statements
    later.

    """

    # Replace the ':' in single line if statements so they don't get broken up.
    # If ip < ILen Then i2 = IBuf(ip): ip = ip + 1 Else i2 = Asc("A")
    # If op < OLen Then Out(op) = o1: op = op + 1
    if debug_strip:
        print "HERE: 15"
        print vba_code
    uni_vba_code = u""
    try:
        uni_vba_code = vba_code.decode("utf-8")
    except UnicodeDecodeError:
        log.warning("Converting VB code to unicode failed.")
    pat = r"(?i)\n\s*If\s+.{1,100}\s+Then.{1,100}:.{1,100}(?:\s*Else.{1,100})?\n"
    single_line_ifs = []
    if (re2.search(unicode(pat), uni_vba_code) is not None):
        pos = 0
        for curr_if in re.findall(pat, vba_code):
            if_name = "HIDE_THIS_IF" + "_" * len(str(pos)) + str(pos)
            pos += 1
            vba_code = vba_code.replace(curr_if, "\n" + if_name + "\n")
            single_line_ifs.append((if_name, curr_if))
            
    # Replace ':=' so they don't get modified.
    if debug_strip:
        print "HERE: 16"
        print vba_code
    vba_code = vba_code.replace(":=", "__COLON_EQUAL__")    

    # Done.
    return vba_code, single_line_ifs

def replace_rem_comments(vba_code):
    """Standardize the comment keyword used from various Rem flavors to
    "'".

    @param vba_code (str) The VB code to check and modify.

    @return (str) The modified VB code.

    """

    # Replace 'Rem fff' style comments with "' fff" comments.
    vba_code = vba_code.replace("\nRem ", "\n' ")
    vba_code = vba_code.replace(" Rem ", " ' ")
    vba_code = vba_code.replace("\nREM ", "\n' ")
    vba_code = vba_code.replace(" REM ", " ' ")
    vba_code = vba_code.replace("\nrem ", "\n' ")
    vba_code = vba_code.replace(" rem ", " ' ")    

    # Done.
    return vba_code

def fix_elseif_lines(vba_code):
    """Break up single line ElseIf statements onto multiple lines.

    @param vba_code (str) The VB code to check and modify.

    @return (str) The modified VB code.

    """

    # Fix some elseif lines if needed.
    # "ElseIf c >= 65 And c <= 90 Then f = 65"
    uni_vba_code = u""
    try:
        uni_vba_code = u"\n" + vba_code.decode("utf-8") + u"\n"
    except UnicodeDecodeError:
        pass
    elif_pat = "(\r?\n[^\"]*ElseIf.{5,50}Then)"
    if (re2.search(unicode(elif_pat), uni_vba_code) is not None):
        vba_code = re.sub(elif_pat, r"\1\n", vba_code)    

    # Done.
    return vba_code

def replace_bad_chars(vba_code):
    """Replace/modify certain hard to parse characters (unless the
    character constructs appear in a string).

    @param vba_code (str) The VB code to check and modify.

    @return (str) The modified VB code.

    """

    # Characters that change how we modify the code.
    interesting_chars = [r'"', r'#', r"'", r"!", r"+", r"^",
                         r"PAT:[\x7f-\xff]", ";", r"[", r"]", "&"]
    
    # Replace bad characters unless they appear in a string.
    in_str = False
    in_comment = False
    in_date = False    
    num_square_brackets = 0
    prev_char = ""
    next_char = ""
    r = ""
    pos = -1
    if debug_strip:
        print "HERE: 18"
        print vba_code
    while (pos < (len(vba_code) - 1)):

        #print "DONE: " + str((0.0 + pos)/len(vba_code)*100)
        # Are we looking at an interesting character?
        pos += 1
        c = vba_code[pos]
        if (pos > 1):
            prev_char = vba_code[pos - 1]
        if (pos < (len(vba_code) - 1)):
            next_char = vba_code[pos + 1]
        got_interesting = False
        curr_interesting_chars = interesting_chars
        if (in_comment):
            curr_interesting_chars.append("\n")
        for interesting_c in curr_interesting_chars:

            # Regex comparison?
            index = None
            if (interesting_c.startswith("PAT:")):
                interesting_c = interesting_c[len("PAT:"):]
                index = re.search(interesting_c, c)
                
            # Regular character comparison.
            else:
                if (c == interesting_c):
                    index = 0

            # Do we have an interesting character?
            if (index is None):

                # No, try the next one.
                continue

            # If we get here we have an interesting character.
            got_interesting = True
            break

        #print "--------"
        #print pos
        #print "'" + c + "'"
        #print got_interesting
        #print "'" + prev_char + "'"
        #print "'" + next_char + "'"
        if (not got_interesting):

            # We are not. Fast forward to the nearest interesting character.
            next_pos = len(vba_code)

            # If we are in a string, we are only interested in getting out of the
            # string.
            curr_interesting_chars = interesting_chars
            if (in_str):
                #print "IN STRING, only look for closing \""
                curr_interesting_chars = [r'"']
            if (in_comment):
                curr_interesting_chars = ["\n"]

            # Find the next interesting character.
            for interesting_c in curr_interesting_chars:

                # Regex comparison?
                #print "@@@"
                #print interesting_c
                #print vba_code[pos:]
                index = None
                if (interesting_c.startswith("PAT:")):
                    interesting_c = interesting_c[len("PAT:"):]
                    index = re.search(interesting_c, vba_code[pos:])
                    if (index is not None):
                        index = index.start()
                    
                # Looking for a single character.
                else:
                    if (interesting_c in vba_code[pos:]):
                        index = vba_code[pos:].index(interesting_c)

                # Is there an interesting character in the part of the string
                # left to process?
                if (index is None):

                    # No, try the next interesting character.
                    continue

                # Process the string starting at the interesting character we found.
                poss_pos = index + pos
                #print ">>>>>>>>>>>>>>>>>>"
                #print "'" + interesting_c + "'"
                #print pos
                #print poss_pos
                if (poss_pos < next_pos):
                    next_pos = poss_pos

            # Add in the chunk of characters that don't affect what we are doing.
            r += vba_code[pos:next_pos]
            #print "ADDED: '" + vba_code[pos:next_pos] + "'"

            # Jump to the position of the interesting character.
            pos = next_pos - 1
            continue
        
        # Handle entering/leaving strings.        
        if ((not in_comment) and (c == '"')):
            r += '"'
            in_str = not in_str
            #print "IN_STR: " + str(in_str)
            continue

        # Handle entering/leaving [] expressions.
        if ((not in_comment) and (not in_str)):
            if (c == '['):
                num_square_brackets += 1
            if (c == ']'):
                num_square_brackets -= 1
            
        # Handle entering/leaving date constants.
        if ((not in_comment) and (not in_str) and (c == '#')):

            # Entering date constant?
            if (not in_date):

                # Is this a # at the end of a variable decl?
                end = pos + 1
                if ((end < len(vba_code)) and (vba_code[end] != ",") and (vba_code[end] != "\n")):

                    # A date should be relatively short. See if the matching # is close.
                    end = pos + 60
                    if (end > len(vba_code)):
                        end = len(vba_code)
                    got_hash = False
                    for i in range(pos + 1, end):
                        if (vba_code[i] == "#"):
                            got_hash = True
                            break

                    # Only count entering a date constant if the closing # is close.
                    if (got_hash):
                        in_date = True

            # Leaving date constant?
            else:
                in_date = False

        # Handle entering/leaving comments.
        if ((not in_str) and (c == "'")):
            #print "IN COMMENT"
            in_comment = True
        if (c == "\n"):
            #print "OUT COMMENT"
            in_comment = False
            r += "\n"

        # Don't change things in strings or comments or dates.
        if (in_str or in_comment or in_date):
            #print "ADDED: '" + c + "'"
            r += c
            continue

        # Need to change "!" member access to "."?
        if ((c == "!") and (next_char.isalpha())):
            r += "."
            continue

        # Add spaces areound "^" operators.
        if (c == "^"):
            r += " ^ "
            continue
        
        # Add spaces around "&" operators.
        # TODO: This needs more work.
        if (c == "&"):
            r += "&"
            continue

        # Need to eliminate bogus =+ assignments.
        if (c == "+"):
            if (prev_char != "="):
                r += " " + c
            continue
            

        # Need to eliminate bogus &; string concatenations.
        if ((c == ";") and (prev_char == "&")):

            # Skip the ';'.
            continue
            
        # Non-ASCII character that is not in a string?
        if (ord(c) > 127):
            r += "d" + str(ord(c))

        # Make sure needed ';' are kept.
        if (c == ";"):
            r += c    

    # Done.
    return r

def fix_class_constructor_calls(vba_code):
    """
    Rename Default functions in defined classes to
    CLASS_NAME_CONSTRUCTOR and replace all (New CLASS_NAME)(...) style
    calls with CLASS_NAME_CONSTRUCTOR(...).
    
    @param vba_code (str) The code to modify.
    
    @return (str) The modified code.
    """

    # Pull out each class definition and look for Default function definitions
    # in each class.
    class_pat = r"[Cc][Ll][Aa][Ss][Ss].+[Ee][Nn][Dd] +[Cc][Ll][Aa][Ss][Ss]"
    default_func_info = []
    for class_str in re.findall(class_pat, vba_code, re.DOTALL):

        # Is there a Default function defined?
        default_func_pat = r"[Dd][Ee][Ff][Aa][Uu][Ll][Tt] +[Ff][Uu][Nn][Cc][Tt][Ii][Oo][Nn] +([A-Za-z_0-9]+) *\("
        default_funcs = re.findall(default_func_pat, class_str)
        if (len(default_funcs) == 0):
            continue

        # We have a default function. Hope there is only 1.
        default_func = default_funcs[0]

        # Pull out the class name.
        class_name_pat = r"[Cc][Ll][Aa][Ss][Ss] +([A-Za-z_0-9]+)"
        class_name = re.findall(class_name_pat, class_str)[0]

        # Save the default function name and class name.
        default_func_info.append((class_name, default_func))

    # Fix up the default function names and calls.
    r = vba_code
    for curr_func_info in default_func_info:

        # Get the synthetic constructor name.
        class_name = curr_func_info[0]
        func_name = curr_func_info[1]
        const_name = class_name + "_CONSTRUCTOR"

        # Replace the name in the function definition.
        default_func_pat = func_name + r" *\("
        r = re.sub(default_func_pat, const_name + "(", r)
        
        # Replace indirect calls to the constructor.
        # (NEW YURHUJOZT)(
        call_pat = r"\( *[Nn][Ee][Ww] +" + class_name + r" *\) *\("        
        r = re.sub(call_pat, const_name + "(", r)

    # Done.
    return r

def fix_difficult_code(vba_code):
    """Replace characters whose ordinal value is > 128 with dNNN, where
    NNN is the ordinal value.

    Also change things like "a!b!c" to "a.b.c".

    Also break up multiple statements seperated with '::' or ':' onto different lines.

    Also change assignments like "a =+ 1 + 2" to "a = 1 + 2".

    @param vba_code (str) The VB code to check and modify.

    @return (str) The modified VB code.

    """

    # Bad characters from olevba.
    vba_code = vba_code.replace(chr(0x85), "")
    
    # Targeted fix for some maldocs.
    if debug_strip:
        print "HERE: 1"
        print vba_code
    vba_code = vba_code.replace("\n" + chr(0x85), "\n")
    vba_code = vba_code.replace("spli.tt.est", "splittest").replace("Mi.d", "Mid")
    vba_code = vba_code.replace("msgbox\"", "msgbox \"")
    vba_code = fix_unhandled_array_assigns(vba_code)
    if debug_strip:
        print "HERE: 2.0"
        print vba_code
    vba_code = fix_class_constructor_calls(vba_code)
    if debug_strip:
        print "HERE: 2.1"
        print vba_code
    vba_code = fix_unhandled_event_statements(vba_code)
    if debug_strip:
        print "HERE: 2.2"
        print vba_code
    vba_code = fix_unhandled_raiseevent_statements(vba_code)
    if debug_strip:
        print "HERE: 2.3"
        print vba_code
    vba_code = fix_unhandled_named_params(vba_code)
    if debug_strip:
        print "HERE: 2.4"
        print vba_code
    vba_code = fix_bad_var_names(vba_code)
    if debug_strip:
        print "HERE: 2.5"
        print vba_code
    vba_code = fix_bad_exponents(vba_code)
    if debug_strip:
        print "HERE: 2.6"
        print vba_code
    vba_code = fix_stupid_string_concats(vba_code)
    if debug_strip:
        print "HERE: 2.6.1"
        print vba_code
    vba_code = fix_items_ref(vba_code)
    if debug_strip:
        print "HERE: 2.6.2"
        print vba_code
    vba_code = fix_bad_next_statements(vba_code)
    if debug_strip:
        print "HERE: 2.7"
        print vba_code
    vba_code = fix_varptr_calls(vba_code)

    # Not handling array accesses more than 2 deep.    
    vba_code = fix_array_accesses(vba_code)

    # Not handling this weird CopyHere() call.
    # foo.NameSpace(bar).CopyHere(baz), fubar    
    vba_code = fix_weird_copyhere(vba_code)

    # Comments like 'ddffd' at the end of an Else line are hard to parse.
    # Get rid of them.    
    vba_code = fix_comments_after_else(vba_code)
        
    # Skip the rest if it is not needed.
    if debug_strip:
        print "HERE: 9"
        print vba_code
    marker_strs = r"[!:&\^]|ElseIf|Rem|rem|REM|MultiByteToWideChar"
    if ((re.search(marker_strs, vba_code) is None) and
        (re.search(r".*[\x7f-\xff].*", vba_code, re.DOTALL) is None) and
        (re.search(r".*=\+.*", vba_code, re.DOTALL) is None)):
        return vba_code

    # Modify MultiByteToWideChar() calls so ViperMonkey can emulate them.
    # Orig: lSize = MultiByteToWideChar(CP_UTF8, 0, baValue(0), UBound(baValue) + 1, StrPtr(sValue), Len(sValue))
    # Desired: lSize = MultiByteToWideChar(CP_UTF8, 0, baValue, UBound(baValue) + 1, StrPtr("&sValue"), Len(sValue))
    #
    # We are now handling the 'baValue(0)' part in expressions.Function_Call.__init__()
    # Now just do a general replace for StrPtr()
    if debug_strip:
        print "HERE: 10"
        print vba_code
    if ("StrPtr" in vba_code):
        strptr_pat = r"(StrPtr\s*\(\s*)(\w+)(\s*\))"
        vba_code = re.sub(strptr_pat, r'\1"&\2"\3', vba_code)

    # Break out labels that are not on their own line.
    vba_code = break_out_labels(vba_code)

    # Temporarily replace macro #if, etc. with more unique strings. This is needed
    # to handle tracking '#...#' delimited date strings in the next loop.
    #
    # Same thing with Put and Close of file descriptors.
    vba_code = hide_strings(vba_code)

    # Rewrite some weird single line if statements.
    # If utc_NegativeOffset Then: utc_Offset = -utc_Offset    
    vba_code = fix_weird_single_line_ifs(vba_code)

    # Replace the ':' in single line if statements so they don't get broken up.
    # Replace ':=' so they don't get modified.    
    vba_code, single_line_ifs = hide_colons(vba_code)    

    # Replace 'Rem fff' style comments with "' fff" comments.    
    vba_code = replace_rem_comments(vba_code)

    # Replace ':' with new lines.
    if debug_strip:
        print "HERE: 17"
        print vba_code
    vba_code = convert_colons_to_linefeeds(vba_code)

    # Break up while statements like 'While(a>b)c = c+1'.
    if debug_strip:
        print "HERE: 17.1"
        print vba_code
    vba_code = break_up_whiles(vba_code)

    # We have just broken up single line statements seperated by ":" into
    # multiple lines. Now fix some elseif lines if needed.
    # "ElseIf c >= 65 And c <= 90 Then f = 65"
    vba_code = fix_elseif_lines(vba_code)

    # Replace bad characters unless they appear in a string.
    r = replace_bad_chars(vba_code)
    
    # Put the #if macros back.
    r = r.replace("HASH__if", "#If")
    r = r.replace("HASH__else", "#Else")
    r = r.replace("HASH__endif", "#End If")

    # Put the As, Put and Close statements back.
    r = r.replace("as__HASH", "As #")
    r = r.replace("put__HASH", "Put #")
    r = r.replace("get__HASH", "Get #")
    r = r.replace("close__HASH", "Close #")

    # Put the single line ifs back.
    for if_info in single_line_ifs:
        r = r.replace(if_info[0], if_info[1])

    # Put the colons for label statements back.
    r = r.replace("__LABEL_COLON__", ":")

    # Put ':=' back.
    r = r.replace("__COLON_EQUAL__", ":=")
    
    # Replace function calls being treated as labels.
    vba_code = "\n" + vba_code
    known_funcs = ["Randomize"]
    for func in known_funcs:
        r = r.replace("\n" + func + ":", "\n" + func)
    
    if debug_strip:
        print "HERE: 19"
        print r

    return r

def strip_comments(vba_code):
    """Strip comment lines from the VBA code.

    @param vba_code (str) The VB code to check and modify.

    @return (str) The modified VB code.

    """

    # Sanity check.
    vba_code = vba_code.replace("\n;", "\n'")
    if ("'" not in vba_code):
        return vba_code

    # We have comments. Remove them.
    r = ""
    for curr_line in vba_code.split("\n"):

        # Save non-comment lines.
        if (not curr_line.strip().startswith("'")):
            r += curr_line + "\n"

    # Replace extra newlines.
    r = r.replace("\n\n\n", "\n")
        
    # Return stripped code.
    return r


defined_constants = set()
def find_defined_constants(vba_code):
    """Get the names of all the defined constants in the given VB code.

    @note The global variable defined_constants will be updated with
    the names of the defined contants.

    @param vba_code (str) The VB code to check.

    """

    # Only do this if needed.
    if ("Const " not in vba_code):
        return

    # Find the names of all the declared const variables in current VBA code chunk.
    const_pat = r" Const +([\w_]+) "
    const_names = re.findall(const_pat, vba_code)

    # Save the names of the constants for later use.
    defined_constants.update(const_names)
    
def rename_constants(vba_code):
    """Make sure constants have unique names to avoid overlap with
    function names.

    @param vba_code (str) The VB code to check and modify.

    @return (str) The modified VB code.

    """

    # Only do this if needed.
    if (len(defined_constants) == 0):
        return vba_code
    #print defined_constants

    # Punt if we have no const declarations.
    if (len(defined_constants) == 0):
        return vba_code

    # Don't wipe out hex strings "&H..." if there is a constant named H.
    changed = False
    if ("H" in defined_constants):
        vba_code = vba_code.replace("&H", "__HEX_STR__")
        changed = True
    
    # Replace all non-function call references to the const variables
    # with unique names.
    for const_name in defined_constants:

        # Regular reference as a variable.
        rep_pat = const_name + r"(\s*[^\(^=^ ^\w^_])"
        vba_code = re.sub(rep_pat, const_name + r"_CONST\1", vba_code)

        # Initial Const assignment.
        # Const foo = 12
        rep_pat = r"Const\s+(" + const_name + r")[\s=]"
        vba_code = re.sub(rep_pat, r"Const \1_CONST ", vba_code)

    # Undo the hex replacement is needed.
    if changed:
        vba_code = vba_code.replace("__HEX_STR__", "&H")
        
    # Done.
    return vba_code

def delete_bracket_constructs(vba_code):
    """We don't handle constructs like ([a1]), so remove them.

    @param vba_code (str) The VB code to check and modify.

    @return (str) The modified VB code.

    """

    # We don't handle ([a1]) constructs for now. Delete them.
    # TODO: Actually handle these things.
    if debug_strip:
        print "FIX_VBA_CODE: 9"
        print vba_code
    brackets = re.findall(r"\(\[[^\]]+\]\)", vba_code, re.DOTALL)
    if (len(brackets) > 0):
        log.warning("([a1]) style constructs are not currently handled. Rewriting them...")
    for bracket in brackets:

        # Skip this if it appears in a string.
        start = vba_code.index(bracket)
        in_str1 = False
        pos = start
        while (pos > 0):
            if (vba_code[pos] == "\n"):
                break
            if (vba_code[pos] == '"'):
                in_str1 = True
                break
            pos -= 1
        in_str2 = False
        while (pos < len(vba_code)):
            if (vba_code[pos] == "\n"):
                break
            if (vba_code[pos] == '"'):
                in_str2 = True
                break
            pos += 1
        if (in_str1 and in_str2):
            continue

        # Cannot be in a string. Replace it.
        vba_code = vba_code.replace(bracket, "(" + bracket[2:-2] + ")")    

    # Done.
    return vba_code
        
def fix_vba_code(vba_code):
    """Fix up some substrings that ViperMonkey has problems parsing.

    @param vba_code (str) The VB code to check and modify.

    @return (str) The modified VB code.

    """

    # Strip comment lines from the code.
    if debug_strip:
        print "FIX_VBA_CODE: 1"
        print vba_code
    vba_code = strip_comments(vba_code)

    # Remove the last line of code if it looks bad.
    if ("\n" in vba_code.strip()):

        # Pull out the last line
        last_line = vba_code[vba_code.strip().rindex("\n") + 1:].strip()
        if ("'" in last_line):
            last_line = last_line[:last_line.index("'")]

        # TODO: Expand this badness check as needed.
        if (last_line.endswith(".")):
            vba_code = vba_code.strip()
            vba_code = vba_code[:vba_code.rindex("\n")]
            vba_code += "\n"
    
    # Fix dumb typo in some maldocs VBA.
    if debug_strip:
        print "FIX_VBA_CODE: 2"
        print vba_code
    vba_code = vba_code.replace("End SubPrivate", "End Sub\nPrivate")

    # No null bytes in VB to process.
    if debug_strip:
        print "FIX_VBA_CODE: 3"
        print vba_code
    vba_code = vba_code.replace("\x00", "")
    
    # Make "End Try" in try/catch blocks easier to parse.
    vba_code = re.sub(r"End\s+Try", "##End ##Try", vba_code)
    if debug_strip:
        print "FIX_VBA_CODE: 4"
        print vba_code
    
    # Super specific. Some malicious VBScript has a floating '\n}\n'
    # in the code. Remove it if needed.
    if ("}" in vba_code):
        vba_code = re.sub(r"\r?\n *\} *\r?\n", "\n", vba_code)
    
    # We don't handle Line Input constructs for now. Delete them.
    # TODO: Actually handle Line Input consructs.
    if debug_strip:
        print "FIX_VBA_CODE: 5"
        print vba_code
    linputs = re.findall(r"Line\s+Input\s+#\d+\s*,\s*\w+", vba_code, re.DOTALL)
    if (len(linputs) > 0):
        log.warning("VB Line Input constructs are not currently handled. Stripping them from code...")
    for linput in linputs:
        vba_code = vba_code.replace(linput, "")
    
    # We don't handle Implements constructs for now. Delete them.
    # TODO: Figure out if we need to worry about Implements.
    if debug_strip:
        print "FIX_VBA_CODE: 7"
        print vba_code
    implements = re.findall(r"Implements \w+", vba_code, re.DOTALL)
    if (len(implements) > 0):
        log.warning("VB Implements constructs are not currently handled. Stripping them from code...")
    for imp in implements:
        vba_code = vba_code.replace(imp, "")

    # We don't handle ([a1]) constructs for now. Delete them.
    # TODO: Actually handle these things.
    vba_code = delete_bracket_constructs(vba_code)
    
    # Clear out lines broken up on multiple lines.
    if debug_strip:
        print "FIX_VBA_CODE: 10"
        print vba_code
    #vba_code = re.sub(r" _ *\r?\n", "", vba_code)
    #vba_code = re.sub(r"&_ *\r?\n", "&", vba_code)
    #vba_code = re.sub(r"\(_ *\r?\n", "(", vba_code)
    vba_code = re.sub(r"([^\w_])_ *\r?\n", r"\1", vba_code)
    vba_code = "\n" + vba_code
    vba_code = re.sub(r"\n:", "\n", vba_code)

    # Some maldocs have single line member access expressions that end with a '.'.
    # Comment those out.
    if debug_strip:
        print "FIX_VBA_CODE: 11"
        print vba_code
    dumb_member_exps = re.findall(r"\n(?:\w+\.)+\n", vba_code)
    for dumb_exp in dumb_member_exps:
        log.warning("Commenting out bad line '" + dumb_exp.replace("\n", "") + "'.")
        safe_exp = "\n'" + dumb_exp[1:]
        vba_code = vba_code.replace(dumb_exp, safe_exp)

    # How about maldocs with Subs with spaces in their names?
    if debug_strip:
        print "FIX_VBA_CODE: 12"
        print vba_code
    space_subs = re.findall(r"\n\s*Sub\s*\w+\s+\w+\s*\(", vba_code)
    for space_sub in space_subs:
        start = space_sub.index("Sub") + len("Sub")
        end = space_sub.rindex("(")
        sub_name = space_sub[start:end]
        new_name = sub_name.replace(" ", "_")
        log.warning("Replacing bad sub name '" + sub_name + "' with '" + new_name + "'.")
        vba_code = vba_code.replace(sub_name, new_name)
    
    # Clear out some garbage characters.
    if debug_strip:
        print "FIX_VBA_CODE: 13"
        print vba_code
    if (vba_code.count('\x0b') > 20):
        vba_code = vba_code.replace('\x0b', '')
    if (vba_code.count('\x88') > 20):
        vba_code = vba_code.replace('\x88', '')

    # It looks like VBA supports variable and function names containing
    # non-ASCII characters. Parsing these with pyparsing would be difficult
    # (or impossible), so convert the non-ASCII names to ASCII.
    #
    # Break up lines with multiple statements onto their own lines.
    if debug_strip:
        print "FIX_VBA_CODE: 14"
        print vba_code
    vba_code = fix_difficult_code(vba_code)
    
    # Fix function calls with a skipped 1st argument.
    if debug_strip:
        print "FIX_VBA_CODE: 15.0"
        print vba_code
    vba_code = fix_skipped_1st_arg1(vba_code)
    if debug_strip:
        print "FIX_VBA_CODE: 15.1"
        print vba_code
    vba_code = fix_skipped_1st_arg2(vba_code)

    # Fix lines with missing double quotes.
    if debug_strip:
        print "FIX_VBA_CODE: 16"
        print vba_code
    vba_code = fix_unbalanced_quotes(vba_code)

    # Fix some hard to parse Put calls.
    if debug_strip:
        print "FIX_VBA_CODE: 16.1"
        print vba_code
    vba_code = fix_bad_puts(vba_code)
    
    # Hide some weird hard to parse calls.
    #if debug_strip:
    #    print "FIX_VBA_CODE: 16.1"
    #    print vba_code
    #vba_code = hide_weird_calls(vba_code)
    
    # For each const integer defined, replace it inline in the code to reduce lookups
    if debug_strip:
        print "FIX_VBA_CODE: 17"
        print vba_code
    vba_code = replace_constant_int_inline(vba_code)

    # Rename existing constants to avoid name overlaps with functions.
    # Why does VB allow that? GRRRR.
    if debug_strip:
        print "FIX_VBA_CODE: 17.5"
        print vba_code
    vba_code = rename_constants(vba_code)

    # Fix bogus calls like 'foo"ARG STR"'.
    if debug_strip:
        print "FIX_VBA_CODE: 17.6"
        print vba_code
    uni_vba_code = None
    try:
        uni_vba_code = vba_code.decode("utf-8")
    except UnicodeDecodeError:
        pass
    if (uni_vba_code is not None):
        bad_call_pat = "(\r?\n\s*[\w_]{2,50})\""
        if (re2.search(unicode(bad_call_pat), uni_vba_code)):
            vba_code = re.sub(bad_call_pat, r'\1 "', vba_code)
    
    # Skip the next part if unnneeded.
    if debug_strip:
        print "FIX_VBA_CODE: 18"
        print vba_code
    uni_vba_code = None
    try:
        uni_vba_code = vba_code.decode("utf-8")
    except UnicodeDecodeError:
        # Punt.
        return vba_code
    got_multassign = (re2.search(u"(?:\w+\s*=\s*){2}", uni_vba_code) is not None)
    if ((" if+" not in vba_code) and
        (" If+" not in vba_code) and
        ("\nif+" not in vba_code) and
        ("\nIf+" not in vba_code) and
        (not got_multassign)):
        return vba_code
    
    # Change things like 'If+foo > 12 ..." to "If foo > 12 ...".
    r = ""
    if debug_strip:
        print "FIX_VBA_CODE: 19"
        print vba_code
    for line in vba_code.split("\n"):

        # Fix up assignments like 'cat = dog = frog = 12'.
        line = fix_multiple_assignments(line)
        
        # Do we have an "if+..."?
        if ("if+" not in line.lower()):
            
            # No. No change.
            r += line + "\n"
            continue

        # Yes we do. Figure out if it is in a string.
        in_str = False
        window = "   "
        new_line = ""
        for c in line:

            # Start/End of string?
            if (c == '"'):
                in_str = not in_str

            # Have we seen an if+ ?
            if ((not in_str) and (c == "+") and (window.lower() == " if")):

                # Replace the '+' with a ' '.
                new_line += " "

            # No if+ .
            else:
                new_line += c
                
            # Advance the viewing window.
            window = window[1:] + c

        # Save the updated line.
        r += new_line + "\n"

    # Wipe out all comments.
    r = strip_comments(r)
    
    # Return the updated code.
    if debug_strip:
        print "FIX_VBA_CODE: 20"
        print r
    return r

def replace_constant_int_inline(vba_code):
    """Replace constant integer definitions inline in the given code, but
    leave the definition behind in case the regex fails.

    @param vba_code (str) The VB code to check and modify.

    @return (str) The modified VB code.

    """

    const_pattern = re.compile("(?i)const +([a-zA-Z][a-zA-Z0-9]{0,20})\s?=\s?(\d+)")
    d_const = dict()

    for const in re.findall(const_pattern, vba_code):
        d_const[const[0]] = const[1]
        
    if len(d_const) > 0:
        log.info("Found constant integer definitions, replacing them.")
    for const in d_const:
        this_const = re.compile('(?i)(?<=(?:[(), ]))' + str(const) + '(?=(?:[(), ]))(?!\s*=)')
        vba_code = re.sub(this_const, str(d_const[const]), vba_code)
    return(vba_code)

def strip_line_nums(line):
    """Strip line numbers from the start of a line.

    @param line (str) The code line to check/modify.

    @return (str) The given line with initial line number removed.

    """

    # Find the end of a number at the start of the line, if there is one.
    pos = 0
    line = line.strip()
    for c in line:
        if (not c.isdigit()):
            # Don't delete numeric labels.
            if (c == ':'):
                return line
            break
        pos += 1
    return line[pos:]

def strip_attribute_lines(vba_code):
    """Strip all Attribute statements from the code.

    @param vba_code (str) The VB code to check and modify.

    @return (str) The modified VB code.

    """
    if (vba_code is None):
        return vba_code
    r = ""
    for line in vba_code.split("\n"):
        if (line.strip().startswith("Attribute ")):
            log.warning("Attribute statements not handled. Stripping '" + line.strip() + "'.")
            continue
        r += line + "\n"
    return r

def is_assign_line(line, line_num, local_funcs, bool_statements):
    """Figure out if the given line is an assignment line.

    @param line (str) The line to check.

    @param line_num (int) The line number of the given line.

    @param local_funcs (set) The names of locally defined functions.

    @param bool_statements (set) The names of VB control flow
    statement keywords, like "If" and "Do".

    @return (boolean) True if the line is an assignment, False if it
    is not.

    """

    if (log.getEffectiveLevel() == logging.DEBUG):
        log.debug("SKIP: Assign line: '" + line + "'. Line # = " + str(line_num))
                
    # Skip starts of while loops.
    if (line.strip().startswith("While ")):
        if (log.getEffectiveLevel() == logging.DEBUG):
            log.debug("SKIP: While loop. Keep it.")
        return False

    # Skip calls to .create()
    if (".create" in line.strip().lower()):
        if (log.getEffectiveLevel() == logging.DEBUG):
            log.debug("SKIP: .Create() call. Keep it.")
        return False

    # Skip multistatement lines.
    if (":" in line):
        if (log.getEffectiveLevel() == logging.DEBUG):
            log.debug("SKIP: Multi-statement line. Keep it.")
        return False

    # Skip function definitions.
    if ((line.strip().lower().startswith("if ")) or
        (line.strip().lower().startswith("elseif "))):
        if (log.getEffectiveLevel() == logging.DEBUG):
            log.debug("SKIP: If statement. Keep it.")
        return False
            
    # Skip function definitions.
    if (line.strip().lower().startswith("function ")):
        if (log.getEffectiveLevel() == logging.DEBUG):
            log.debug("SKIP: Function decl. Keep it.")
        return False

    # Skip const definitions.
    if (" const " in line.lower()):
        if (log.getEffectiveLevel() == logging.DEBUG):
            log.debug("SKIP: Const decl. Keep it.")
        return False
                
    # Skip lines that end with a continuation character.
    if (line.strip().endswith("_")):
        if (log.getEffectiveLevel() == logging.DEBUG):
            log.debug("SKIP: Continuation line. Keep it.")
        return False

    # Skip lines that are a macro line.
    if (line.strip().startswith("#")):
        if (log.getEffectiveLevel() == logging.DEBUG):
            log.debug("SKIP: macro line. Keep it.")
        return False

    # Skip function definitions.
    if (("sub " in line.lower()) or ("function " in line.lower())):
        if (log.getEffectiveLevel() == logging.DEBUG):
            log.debug("SKIP: Function definition. Keep it.")
        return False

    # Skip calls to GetObject() or Shell().
    if (("GetObject" in line) or ("Shell" in line)):
        if (log.getEffectiveLevel() == logging.DEBUG):
            log.debug("SKIP: GetObject()/Shell() call. Keep it.")
        return False

    # Skip Loop statements.
    if ("Loop " in line):
        if (log.getEffectiveLevel() == logging.DEBUG):
            log.debug("SKIP: Loop statement. Keep it.")
        return False

    # Skip While statements.
    if ("while" in line.lower()):
        if (log.getEffectiveLevel() == logging.DEBUG):
            log.debug("SKIP: While statement. Keep it.")
        return False

    # Skip Mid() updates of strings.
    if (line.strip().startswith("Mid")):
        if (log.getEffectiveLevel() == logging.DEBUG):
            log.debug("SKIP: Mid() string update. Keep it.")
        return False

    # Skip calls to various interesting calls.
    if (is_interesting_call(line, external_funcs, local_funcs)):
        return False
            
    # Skip lines where the '=' is part of a boolean expression.
    strip_line = line.strip()            
    skip = False
    for bool_statement in bool_statements:
        if (strip_line.startswith(bool_statement + " ")):
            skip = True
            break
    if (skip):
        return False

    # Skip lines assigning variables in a with block.
    if (strip_line.startswith(".") or (strip_line.lower().startswith("let ."))):
        return False

    # Skip lines where the '=' might be in a string.
    if ('"' in line):
        eq_index = -1
        if ("=" in line):
            eq_index = line.index("=")
        qu_index1 = -1
        if ('"' in line):
            qu_index1 =  line.index('"')
        qu_index2 = -1
        if ('"' in line):
            qu_index2 =  line.rindex('"')
        if ((qu_index1 < eq_index) and (qu_index2 > eq_index)):
            return False

    # Might be an assignment line.
    return True
    
def find_var_assigns(vba_code, change_callbacks, local_funcs):
    """Find all assigned variables and track what line the variable was
    assigned on.

    @param vba_code (str) The code to scan for assignments.

    @param change_callbacks (set) The names of variable update
    callback handler functions. This parameter will be modified (names
    added).

    @param local_funcs (set) The names of local functions.

    @return (dict) A map from variable names (str) to the lines where
    the variable is assigned (set of int).

    """
    
    # Find all assigned variables and track what line the variable was assigned on.
    # Dim statements are counted as assignments.
    assign_re = re2.compile(u"(?:\s*(\w+(?:\([^\)]*\))?(\.\w+)*)\s*=\s*)|(?:Dim\s+(\w+(\.\w+)*))")
    assigns = {}
    line_num = 0
    bool_statements = set(["If", "For", "Do"])
    global external_funcs
    for line in vba_code.split("\n"):

        # Strip line numbers from starts of lines.
        line = strip_line_nums(line)
        
        # Skip comment lines.
        line_num += 1
        if (line.strip().startswith("'")):
            if (log.getEffectiveLevel() == logging.DEBUG):
                log.debug("SKIP: Comment. Keep it.")
            continue
        
        # Save external function declarations lines so we can avoid stripping
        # calls to external functions.
        if (("Declare" in line) and ("Lib" in line)):
            external_funcs.append(line.strip())
        
        # Is this a change function callback?
        if (("Sub " in line) and ("_Change(" in line)):

            # Pull out the name of the data item with the current change callback.
            # ex: Private Sub besstirp_Change()
            data_name = line.replace("Sub ", "").\
                        replace("Private ", "").\
                        replace(" ", "").\
                        replace("()", "").\
                        replace("_Change", "").strip()
            change_callbacks.add(data_name)
        
        # Is there an assignment on this line?
        tmp_line = line
        if ("=" in line):
            tmp_line = line[:line.index("=") + 1]
        uni_tmp_line = ""
        try:
            uni_tmp_line = tmp_line.decode("utf-8")
        except UnicodeDecodeError:
            uni_tmp_line = tmp_line.decode("latin-1")
        match = assign_re.findall(uni_tmp_line)
        if ((len(match) > 0) and
            is_assign_line(line, line_num, local_funcs, bool_statements)):
            
            # Yes, there is an assignment. Save the assigned variable and line #
            if (log.getEffectiveLevel() == logging.DEBUG):
                log.debug("SKIP: Assigned vars = " + str(match) + ". Line # = " + str(line_num))
            for m in match:
                
                # Look at each matched variable.
                expanded_vars = []
                for var in m:
                    if (var is None):
                        continue
                    expanded_vars.append(var)
                    if ("(" in var):
                        array_var = var[:var.index("(")]
                        expanded_vars.append(array_var)
                if (log.getEffectiveLevel() == logging.DEBUG):
                    log.debug("SKIP: Assigned vars (1) = " + str(expanded_vars) + ". Line # = " + str(line_num))
                for var in expanded_vars:

                    # Skip empty.
                    if ((var is None) or (len(var.strip()) == 0)):
                        continue

                    # Convert to ASCII.
                    var = var.encode("ascii","ignore")
                
                    # Keep lines where we may be running a command via an object.
                    val = ""
                    if ("=" in val):
                        val = line[line.rindex("=") + 1:]
                    if ("." in val):
                        continue

                    # Keep object creations.
                    if ("CreateObject" in val):
                        continue
                    
                    # Keep updates of the LHS where the LHS appears on the RHS
                    # (ex. a = a + 1).
                    if (var.lower() in val.lower()):
                        continue

                    # Keep updates where we are changing the field of an object.
                    if ("." in var):
                        continue
                    
                    # It does not look like we are running something. Track the variable.
                    if (var not in assigns):
                        assigns[var] = set()
                    assigns[var].add(line_num)

    # Done.
    return assigns

def strip_difficult_tuple_lines(vba_code):
    """Strip all calls like "foo.bar.baz (1,2)-(3,4),5" from the code.
    They are awful to parse with PyParsing.

    @param vba_code (str) The VB code to check and modify.

    @return (str) The modified VB code.

    """
    if (vba_code is None):
        return vba_code
    r = ""
    tuple_pat = r"[\w_]{1,40}(?:\.[\w_]{1,40})+ +\( *[\w_\d\.]+ *(?:, *[\w_\d]+ *)+\ *\) *[-\+\*/]"
    for line in vba_code.split("\n"):
        line = line.strip()
        if (re.search(tuple_pat, line)):
            log.warning("Difficult member access expression with tuple arg not handled. Stripping '" + line.strip() + "'.")
            continue
        r += line + "\n"
    return r
        

external_funcs = []
def strip_useless_code(vba_code, local_funcs):
    """(Main Top Level Function) Strip statements that have no useful
    effect from the given VB and fix hard to parse code
    constructs. The stripped statements are commented out.

    @param vba_code (str) The VB code to check and modify.

    @param local_funcs (set) A set of the names (str) of locally
    defined functions.

    @return (str) The modified VB code.

    """

    # Preprocess the code to make it easier to parse.
    log.info("Modifying VB code...")
    vba_code = fix_vba_code(vba_code)

    # Wipe out all comments.
    vba_code = strip_comments(vba_code)

    # No hard to parse calls with tuple arguments.
    vba_code = strip_difficult_tuple_lines(vba_code)
    
    # Don't strip lines if Execute() is called since the stripped variables
    # could be used in the execed code strings.
    exec_pat = r"execute(?:global)?\s*\("
    if (re.search(exec_pat, vba_code, re.IGNORECASE) is not None):
        r = strip_attribute_lines(vba_code)
        r = collapse_macro_if_blocks(r)
        return r
    
    # Track data change callback function names.
    change_callbacks = set()    

    # Find all assigned variables and track what line the variable was assigned on.
    # Dim statements are counted as assignments.
    assigns = find_var_assigns(vba_code, change_callbacks, local_funcs)

    # Now do a very loose check to see if the assigned variable is referenced anywhere else.
    refs = {}
    for var in assigns:
        # Keep assignments to variables in other streams since we cannot
        # tell based on the current stream whether the assignment is used.
        refs[var] = ("." in var)
    line_num = 0
    for line in vba_code.split("\n"):

        # Don't count actions in comments lines.
        line_num += 1
        if (line.strip().startswith("'")):
            continue
        
        # Mark all the variables that MIGHT be referenced on this line.
        for var in assigns:
            
            # Skip variable references on the lines where the current variable was assigned.
            if (line_num in assigns[var]):
                if (log.getEffectiveLevel() == logging.DEBUG):
                    log.debug("STRIP: Var '" + str(var) + "' assigned in line '" + line + \
                              "'. Don't count as reference. " + " Line # = " + str(line_num))
                continue

            # Could the current variable be used on this line?
            if (var.lower() in line.lower()):

                # Maybe. Count this as a reference.
                if (log.getEffectiveLevel() == logging.DEBUG):
                    log.debug("STRIP: Var '" + str(var) + "' referenced in line '" + line + "'. " + " Line # = " + str(line_num))
                refs[var] = True

    # Keep assignments that have change callbacks.
    for change_var in change_callbacks:
        for var in assigns:
            refs[var] = ((change_var in var) or (var in change_var) or refs[var])
                
    # Figure out what assignments to strip and keep.
    comment_lines = set()
    keep_lines = set()
    for var in refs:
        if (not refs[var]):
            for num in assigns[var]:
                comment_lines.add(num)
        else:
            for num in assigns[var]:
                keep_lines.add(num)

    # Multiple variables can be assigned on 1 line (a = b = 12). If any of the variables
    # on this assignment line are used, keep it.
    tmp = set()
    for l in comment_lines:
        if (l not in keep_lines):
            tmp.add(l)
    comment_lines = tmp
        
    # Now strip out all useless assignments.
    r = ""
    line_num = 0
    if_count = 0
    for line in vba_code.split("\n"):

        # Strip line numbers from starts of lines.
        line = strip_line_nums(line)        
        
        # Keep track of if starts so we can match up end ifs.
        line_num += 1
        if (line.strip().startswith("If ")):
            if_count += 1

        # Does this line get stripped based on variable usage?
        if ((line_num in comment_lines) and
            (not line.strip().startswith("Function ")) and
            (not line.strip().startswith("Sub ")) and
            (not line.strip().startswith("End Sub")) and
            (not line.strip().startswith("End Function"))):
            if (log.getEffectiveLevel() == logging.DEBUG):
                log.debug("STRIP: Stripping Line (1): " + line)
            r += "' STRIPPED LINE\n"
            continue

        # Does this line get stripped based on a useless function call?
        if (is_useless_call(line)):
            if (log.getEffectiveLevel() == logging.DEBUG):
                log.debug("STRIP: Stripping Line (2): " + line)
            r += "' STRIPPED LINE\n"
            continue

        # For now we are just stripping out class declarations. Need to actually
        # emulate classes somehow.
        if ((line.strip().lower().startswith("class ")) or
            (line.strip().lower().startswith("end class"))):
            log.warning("Classes not handled. Stripping '" + line.strip() + "'.")
            continue

        # Also not handling Attribute statements at all.
        if (line.strip().startswith("Attribute ")):
            log.warning("Attribute statements not handled. Stripping '" + line.strip() + "'.")
            continue

        # Also not handling 'Selection.TypeText Text:="N6RF/L8ZMR3L2SZHTIC4ILCO' statements at all.
        if ('.TypeText Text:="' in line.strip()):
            log.warning("'.TypeText Text:=\"' statements not handled. Stripping '" + line.strip() + "'.")
            continue
            
        # The line is useful. Keep it.

        # Break up things like "Function foo(bar) a = 1 ..." to "Function foo(bar)\na = 1 ...".
        tmp_line = line.lower().strip()
        func_ret_pat = r"function\s+\w+\(.*\)(?:\s+as\s+\w+)?"
        if ((tmp_line.startswith("function ")) and
            (not tmp_line.endswith(")")) and
            (re.match(func_ret_pat + r"$", tmp_line) is None)):
            match_obj = re.match(func_ret_pat, tmp_line)
            if (match_obj is not None):
                pos = match_obj.span()[1]
                tmp_line = line[:pos] + "\n"
                if ((pos + 1) < len(line)):
                    tmp_line += line[pos + 1:]
                line = tmp_line
        
        # At least 1 maldoc builder is not putting a newline before the
        # 'End Function' closing out functions. Rather than changing the
        # parser to deal with this we just fix those lines here.
        if ((line.lower().endswith("end function")) and
            (not line.strip().startswith("'")) and
            (len(line) > len("End Function"))):
            tmp_line = line[:-len("End Function")]
            r += tmp_line + "\n"
            r += "End Function\n"
            continue
            
        # Fix Application.Run "foo, bar baz" type expressions by removing
        # the quotes.
        if (line.strip().startswith("Application.Run") and
            (re.match(r'Application\.Run\s+"[^"]+"', line) is not None) and
            (line.count('"') == 2) and
            (line.strip().endswith('"'))):

            # Just directly run the command in the string.
            line = line.replace('"', '').replace("Application.Run", "")

            # Fix cases where the function to run is the 1st argument in the arg string.
            fields = line.split(",")
            if ((len(fields) > 1) and (" " not in fields[0].strip())):
                line = "WScript.Shell " + line
        
        # This is a regular valid line. Add it.
        r += line + "\n"

    # Now collapse down #if blocks.
    r = collapse_macro_if_blocks(r)

    return r<|MERGE_RESOLUTION|>--- conflicted
+++ resolved
@@ -1331,148 +1331,6 @@
 
     # Done.
     return r
-<<<<<<< HEAD
-=======
-
-def fix_class_constructor_calls(vba_code):
-    """
-    Rename Default functions in defined classes to
-    CLASS_NAME_CONSTRUCTOR and replace all (New CLASS_NAME)(...) style
-    calls with CLASS_NAME_CONSTRUCTOR(...).
-    
-    @param vba_code (str) The code to modify.
-    
-    @return (str) The modified code.
-    """
-
-    # Pull out each class definition and look for Default function definitions
-    # in each class.
-    class_pat = r"[Cc][Ll][Aa][Ss][Ss].+[Ee][Nn][Dd] +[Cc][Ll][Aa][Ss][Ss]"
-    default_func_info = []
-    for class_str in re.findall(class_pat, vba_code, re.DOTALL):
-
-        # Is there a Default function defined?
-        default_func_pat = r"[Dd][Ee][Ff][Aa][Uu][Ll][Tt] +[Ff][Uu][Nn][Cc][Tt][Ii][Oo][Nn] +([A-Za-z_0-9]+) *\("
-        default_funcs = re.findall(default_func_pat, class_str)
-        if (len(default_funcs) == 0):
-            continue
-
-        # We have a default function. Hope there is only 1.
-        default_func = default_funcs[0]
-
-        # Pull out the class name.
-        class_name_pat = r"[Cc][Ll][Aa][Ss][Ss] +([A-Za-z_0-9]+)"
-        class_name = re.findall(class_name_pat, class_str)[0]
-
-        # Save the default function name and class name.
-        default_func_info.append((class_name, default_func))
-
-    # Fix up the default function names and calls.
-    r = vba_code
-    for curr_func_info in default_func_info:
-
-        # Get the synthetic constructor name.
-        class_name = curr_func_info[0]
-        func_name = curr_func_info[1]
-        const_name = class_name + "_CONSTRUCTOR"
-
-        # Replace the name in the function definition.
-        default_func_pat = func_name + r" *\("
-        r = re.sub(default_func_pat, const_name + "(", r)
-        
-        # Replace indirect calls to the constructor.
-        # (NEW YURHUJOZT)(
-        call_pat = r"\( *[Nn][Ee][Ww] +" + class_name + r" *\) *\("        
-        r = re.sub(call_pat, const_name + "(", r)
-
-    # Done.
-    return r
-        
-def fix_difficult_code(vba_code):
-    """
-    Replace characters whose ordinal value is > 128 with dNNN, where NNN
-    is the ordinal value.
->>>>>>> 05d16318
-
-def fix_array_accesses(vba_code):
-    """Replace long chained array accesses with short ones. For example,
-    replace 'a(1)(2)(3)(4)' with 'a(1)'.
-
-    @param vba_code (str) The VB code to check and modify.
-
-    @return (str) The modified VB code.
-
-<<<<<<< HEAD
-    """
-=======
-    # Bad characters from olevba.
-    vba_code = vba_code.replace(chr(0x85), "")
-    
-    # Targeted fix for some maldocs.
-    if debug_strip:
-        print "HERE: 1"
-        print vba_code
-    vba_code = vba_code.replace("\n" + chr(0x85), "\n")
-    vba_code = vba_code.replace("spli.tt.est", "splittest").replace("Mi.d", "Mid")
-    vba_code = vba_code.replace("msgbox\"", "msgbox \"")
-    vba_code = fix_unhandled_array_assigns(vba_code)
-    if debug_strip:
-        print "HERE: 2.0"
-        print vba_code
-    vba_code = fix_class_constructor_calls(vba_code)
-    if debug_strip:
-        print "HERE: 2.1"
-        print vba_code
-    vba_code = fix_unhandled_event_statements(vba_code)
-    if debug_strip:
-        print "HERE: 2.2"
-        print vba_code
-    vba_code = fix_unhandled_raiseevent_statements(vba_code)
-    if debug_strip:
-        print "HERE: 2.3"
-        print vba_code
-    vba_code = fix_unhandled_named_params(vba_code)
-    if debug_strip:
-        print "HERE: 2.4"
-        print vba_code
-    vba_code = fix_bad_var_names(vba_code)
-    if debug_strip:
-        print "HERE: 2.5"
-        print vba_code
-    vba_code = fix_bad_exponents(vba_code)
-    if debug_strip:
-        print "HERE: 2.6"
-        print vba_code
-    vba_code = fix_stupid_string_concats(vba_code)
-    if debug_strip:
-        print "HERE: 2.6.1"
-        print vba_code
-    vba_code = fix_items_ref(vba_code)
-    if debug_strip:
-        print "HERE: 2.6.2"
-        print vba_code
-    vba_code = fix_bad_next_statements(vba_code)
-    if debug_strip:
-        print "HERE: 2.7"
-        print vba_code
-    vba_code = fix_varptr_calls(vba_code)
->>>>>>> 05d16318
-
-    # Not handling array accesses more than 2 deep.
-    uni_vba_code = u""
-    try:
-        uni_vba_code = vba_code.decode("utf-8")
-    except UnicodeDecodeError:
-        log.warning("Converting VB code to unicode failed.")
-    if debug_strip:
-        print "HERE: 3"
-        print vba_code
-    array_acc_pat = r'(\w+\([\d\w_\+\*/\-"]+\))(?:\([\d\w_\+\*/\-"]+\)){2,50}'
-    if (re2.search(unicode(array_acc_pat), uni_vba_code) is not None):
-        vba_code = re.sub(array_acc_pat, r"\1", vba_code)    
-
-    # Done
-    return vba_code
 
 def fix_weird_copyhere(vba_code):
     """Rewrite things like 'CreateObject(foo).Namespace(bar).CopyHere
@@ -2082,9 +1940,6 @@
         print "HERE: 2.7"
         print vba_code
     vba_code = fix_varptr_calls(vba_code)
-
-    # Not handling array accesses more than 2 deep.    
-    vba_code = fix_array_accesses(vba_code)
 
     # Not handling this weird CopyHere() call.
     # foo.NameSpace(bar).CopyHere(baz), fubar    
