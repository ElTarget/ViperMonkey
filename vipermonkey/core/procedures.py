--- conflicted
+++ resolved
@@ -393,17 +393,11 @@
 #       [procedure-body EOS]
 #       [end-label] "end" "property" procedure-tail
 
-<<<<<<< HEAD
-sub_start = Optional(CaselessKeyword('Static')) + public_private + Optional(CaselessKeyword('Static')) + \
-            CaselessKeyword('Sub').suppress() + lex_identifier('sub_name') + Optional(params_list_paren) + EOS.suppress()
-sub_start_single = Optional(CaselessKeyword('Static')) + public_private + CaselessKeyword('Sub').suppress() + lex_identifier('sub_name') \
-=======
 sub_start = Optional(CaselessKeyword('Static')) + Optional(CaselessKeyword('Default')) + \
             public_private + Optional(CaselessKeyword('Static')) + Optional(CaselessKeyword('Default')) + \
             CaselessKeyword('Sub').suppress() + lex_identifier('sub_name') + Optional(params_list_paren) + EOS.suppress()
 sub_start_single = Optional(CaselessKeyword('Static')) + Optional(CaselessKeyword('Default')) + \
                    public_private + CaselessKeyword('Sub').suppress() + lex_identifier('sub_name') \
->>>>>>> 05d16318
                    + Optional(params_list_paren) + Suppress(':')
 sub_end = (CaselessKeyword('End') + (CaselessKeyword('Sub') | CaselessKeyword('Function')) + EOS).suppress() | \
           bogus_simple_for_each_statement
@@ -855,14 +849,9 @@
 # [ statements ]
 # End Property
 
-<<<<<<< HEAD
-
-property_let = Optional(CaselessKeyword('Static')) + public_private + Optional(CaselessKeyword('Static')) + \
-=======
 property_let = Optional(CaselessKeyword('Static')) + Optional(CaselessKeyword('Default')) + \
                public_private + \
                Optional(CaselessKeyword('Static')) + Optional(CaselessKeyword('Default')) + \
->>>>>>> 05d16318
                CaselessKeyword('Property').suppress() + CaselessKeyword('Let').suppress() + \
                lex_identifier('property_name') + params_list_paren + \
                Group(ZeroOrMore(statements_line)).setResultsName('statements') + \
