"""@package __init__ Definition of the main ViperMonkey emulator
class.

"""

# pylint: disable=pointless-string-statement
"""
ViperMonkey: core package - ViperMonkey class

ViperMonkey is a specialized engine to parse, analyze and interpret Microsoft
VBA macros (Visual Basic for Applications), mainly for malware analysis.

Author: Philippe Lagadec - http://www.decalage.info
License: BSD, see source code or documentation

Project Repository:
https://github.com/decalage2/ViperMonkey
"""

# === LICENSE ==================================================================

# ViperMonkey is copyright (c) 2015-2016 Philippe Lagadec (http://www.decalage.info)
# All rights reserved.
#
# Redistribution and use in source and binary forms, with or without modification,
# are permitted provided that the following conditions are met:
#
#  * Redistributions of source code must retain the above copyright notice, this
#    list of conditions and the following disclaimer.
#  * Redistributions in binary form must reproduce the above copyright notice,
#    this list of conditions and the following disclaimer in the documentation
#    and/or other materials provided with the distribution.
#
# THIS SOFTWARE IS PROVIDED BY THE COPYRIGHT HOLDERS AND CONTRIBUTORS "AS IS" AND
# ANY EXPRESS OR IMPLIED WARRANTIES, INCLUDING, BUT NOT LIMITED TO, THE IMPLIED
# WARRANTIES OF MERCHANTABILITY AND FITNESS FOR A PARTICULAR PURPOSE ARE
# DISCLAIMED. IN NO EVENT SHALL THE COPYRIGHT HOLDER OR CONTRIBUTORS BE LIABLE
# FOR ANY DIRECT, INDIRECT, INCIDENTAL, SPECIAL, EXEMPLARY, OR CONSEQUENTIAL
# DAMAGES (INCLUDING, BUT NOT LIMITED TO, PROCUREMENT OF SUBSTITUTE GOODS OR
# SERVICES; LOSS OF USE, DATA, OR PROFITS; OR BUSINESS INTERRUPTION) HOWEVER
# CAUSED AND ON ANY THEORY OF LIABILITY, WHETHER IN CONTRACT, STRICT LIABILITY,
# OR TORT (INCLUDING NEGLIGENCE OR OTHERWISE) ARISING IN ANY WAY OUT OF THE USE
# OF THIS SOFTWARE, EVEN IF ADVISED OF THE POSSIBILITY OF SUCH DAMAGE.

# ------------------------------------------------------------------------------
# CHANGELOG:
# 2015-02-12 v0.01 PL: - first prototype
# 2015-2016        PL: - many updates
# 2016-06-11 v0.02 PL: - split vipermonkey into several modules
# 2016-11-05 v0.03 PL: - fixed issue #13 in scan_expressions, context was missing
# 2016-12-17 v0.04 PL: - improved line-based parser (issue #2)
# 2016-12-18       PL: - line parser: added support for sub/functions (issue #2)

__version__ = '0.04'

# ------------------------------------------------------------------------------
# TODO:
# TODO: detect subs/functions with same name (in different modules)
# TODO: can several projects call each other?
# TODO: Word XML with several projects?
# - cleanup main, use optionparser
# - option -e to extract and evaluate constant expressions
# - option -t to trace execution
# - option --entrypoint to specify the Sub name to use as entry point
# - use olevba to get all modules from a file
# Environ => VBA object
# vbCRLF, etc => Const (parse to string)
# py2vba: convert python string to VBA string, e.g. \" => "" (for olevba to scan expressions) - same thing for ints, etc?
# TODO: expr_int / expr_str
# TODO: eval(parent) => for statements to set local variables into parent functions/procedures + main VBA module
# TODO: __repr__ for printing
# TODO: Environ('str') => '%str%'
# TODO: determine the order of Auto subs for Word, Excel

# TODO later:
# - add VBS support (two modes?)

# ------------------------------------------------------------------------------
# REFERENCES:
# - [MS-VBAL]: VBA Language Specification
#   https://msdn.microsoft.com/en-us/library/dd361851.aspx
# - [MS-OVBA]: Microsoft Office VBA File Format Structure
#   http://msdn.microsoft.com/en-us/library/office/cc313094%28v=office.12%29.aspx


# --- IMPORTS ------------------------------------------------------------------

import logging
import string
import re

from pyparsing import ParseException
import prettytable

from logger import log
from procedures import Function
from procedures import Sub
from function_call_visitor import function_call_visitor
from function_defn_visitor import function_defn_visitor
from function_import_visitor import function_import_visitor
from var_defn_visitor import var_defn_visitor
import filetype
import read_ole_fields
from meta import FakeMeta
from vba_lines import vba_collapse_long_lines
from modules import module
# Make sure we populate the VBA Library:
import vba_library
from stubbed_engine import StubbedEngine
import expressions
import vba_context
import excel

# === FUNCTIONS ==============================================================

def list_startswith(_list, lstart):
    """Check if a list (_list) starts with all the items from another
    list (lstart).

    @param _list (list) The 1st list.

    @param lstart (list) The 2nd list.

    @return (boolean) True if _list starts with all the items of
    lstart, False if not.

    """
    if _list is None:
        return False
    lenlist = len(_list)
    lenstart = len(lstart)
    if lenlist >= lenstart:
        # if _list longer or as long as lstart, check 1st items:
        return (_list[:lenstart] == lstart)
    # _list smaller than lstart: always false
    return False


# === VBA GRAMMAR ============================================================

def pull_urls_excel_sheets(workbook):
    """Pull URLs from cells in a given ExcelBook object.

    @param workbook (ExcelBook object) The Excel workbook to process.

    @return (set) A set of all URLs (str) found in Excel cells.

    """

    # Got an Excel workbook?
    if (workbook is None):
        return set()

    # Look through each cell.
    all_cells = excel.pull_cells_workbook(workbook)
    r = set()
    for cell in all_cells:

        # Skip empty cells.
        value = None
        try:
            value = str(cell["value"]).strip()
        except UnicodeEncodeError:
            value = ''.join(filter(lambda x:x in string.printable, cell["value"])).strip()

        if (len(value) == 0):
            continue
        
        # Add http:// for cells that look like they might be URLs
        # missing the http part.        
        pat = r"[A-Za-z0-9_]{3,50}\.[A-Za-z]{2,10}/(?:[A-Za-z0-9_]{1,50}/)*[A-Za-z0-9_\.]{3,50}"
        if (re.search(pat, value) is not None):
            value = "http://" + value

        # Look for URLs in the cell value.
        for url in re.findall(read_ole_fields.URL_REGEX, value):
            r.add(url.strip())

    # Return any URLs found in cells.
    return r

def pull_b64_excel_sheets(workbook):
    """Pull bas64 blobs from cells in a given ExcelBook object.

    @param workbook (ExcelBook object) The Excel workbook to process.

    @return (set) A set of all base64 blobs (str) found in Excel
    cells.

    """

    # Got an Excel workbook?
    if (workbook is None):
        return set()

    # Track potential base64 encoded PE files spread out over
    # multiple cells.
    pe_blobs = []
    curr_pe_blob = None
    
    # Look through each cell.
    all_cells = excel.pull_cells_workbook(workbook)
    r = set()
    for cell in all_cells:

        # Skip empty cells.
        value = None
        try:
            value = str(cell["value"]).strip()
        except UnicodeEncodeError:
            value = ''.join(filter(lambda x:x in string.printable, cell["value"])).strip()

        if (len(value) == 0):
            continue

        # Is this the start of a PE file?
        if (value.startswith("TVqQ") and (len(value) > 100)):

            # Are we already tracking a PE file?
            if (curr_pe_blob is not None):
                pe_blobs.append(curr_pe_blob)

            # Start a new PE blob.
            curr_pe_blob = value
        
        # Look for strict base64 strings in the cell value.
        base64_pat_strict = r"(?:[A-Za-z0-9+/]{4}){10,}(?:[A-Za-z0-9+/]{0,4}=?=?)?"
        for b64 in re.findall(base64_pat_strict, value):
            b64 = b64.strip()
            r.add(b64)

        # Look for loose, possibly broken up, base64 values.
        if (curr_pe_blob is not None):
            base64_pat_loose = r"[A-Za-z0-9\+/=]{40,}"
            for b64 in re.findall(base64_pat_loose, value):
                b64 = b64.strip()
                curr_pe_blob += b64

    # Save the last base64 encode PE blob.
    if (curr_pe_blob is not None):
        pe_blobs.append(curr_pe_blob)
    for pe_blob in pe_blobs:
        r.add(pe_blob)
                
    # Return any base64 found in cells.
    return r

# === ViperMonkey class ======================================================

class ViperMonkey(StubbedEngine):
    """This is the main class defining the top level VBA/VBScript
    emulator.

    """
    
    # TODO: load multiple modules from a file using olevba

    def __init__(self, filename, data, do_jit=False):
        """Create a new VBA/VBScript emulator object.

        @param filename (str) The name of the file being analyzed.

        @param data (str) The VBA/VBScript code to emulate.

        @param do_jit (boolean) If True use JIT transpilation of VB
        code to Python to speed up loop analysis, if False just
        emulate loops using the regular emulation engine.

        """
        self.do_jit = do_jit
        self.comments = None
        self.metadata = None
        self.filename = filename
        self.data = data
        self.modules = []
        self.modules_code = []
        self.globals = {}
        self.externals = {}
        # list of actions (stored as tuples by report_action)
        self.actions = []
        self.vba = None

        # Figure out whether this is VBScript or VBA.
        vba_pointer = self.filename
        is_data = False
        if ((self.filename is None) or (len(self.filename.strip()) == 0)):
            vba_pointer = self.data
            is_data = True
        self.is_vbscript = False
        if (filetype.is_office_file(vba_pointer, is_data)):
            self.is_vbscript = False
            log.info("Emulating an Office (VBA) file.")
        else:
            self.is_vbscript = True
            log.info("Emulating a VBScript file.")

        # Olevba uses '\n' as EOL, regular VBScript uses '\r\n'.
        if self.is_vbscript:
            vba_library.VBA_LIBRARY['vbCrLf'] = '\r\n'
            
        # Track the loaded Excel spreadsheet (xlrd).
        self.loaded_excel = None
        
        # Track data saved in document variables.
        self.doc_vars = {}

        # Track document text.
        self.doc_text = ""

        # Track document tables.
        self.doc_tables = []
        
        # List of entry point functions to emulate.
        self.entry_points = ['autoopen', 'document_open', 'autoclose',
                             'document_close', 'auto_open', 'autoexec',
                             'autoexit', 'document_beforeclose', 'workbook_open',
                             'workbook_activate', 'auto_close', 'workbook_close',
                             'workbook_deactivate', 'documentopen', 'app_documentopen',
                             'main']

        # List of suffixes of the names of callback functions that provide alternate
        # methods for running things on document (approximately) open.
        # See https://www.greyhathacker.net/?m=201609
        self.callback_suffixes = ['_Activate',
                                  '_BeforeNavigate2',
                                  '_BeforeScriptExecute',
                                  '_Calculate',
                                  '_Change',
                                  '_DocumentComplete',
                                  '_DownloadBegin',
                                  '_DownloadComplete',
                                  '_FileDownload',
                                  '_GotFocus',
                                  '_Layout',
                                  '_LostFocus',
                                  '_MouseEnter',
                                  '_MouseHover',
                                  '_MouseLeave',
                                  '_MouseMove',
                                  '_NavigateComplete2',
                                  '_NavigateError',
                                  '_Painted',
                                  '_Painting',
                                  '_ProgressChange',
                                  '_PropertyChange',
                                  '_Resize',
                                  '_SetSecureLockIcon',
                                  '_StatusTextChange',
                                  '_TitleChange',
                                  '_Initialize',
                                  '_Click',
                                  '_OnConnecting',
                                  '_BeforeClose',
                                  '_OnDisconnected',
                                  '_OnEnterFullScreenMode',
                                  '_Zoom',
                                  '_Scroll',
                                  '_BeforeDropOrPaste']
                                  
    def set_metadata(self, dat):
        """Save Office metadata of the file being analyzed.

        @pram dat (dict) A mapping from metadata field names to
        metadata vales.

        """
        
        # Handle meta information represented as a dict.
        new_dat = dat
        if (isinstance(dat, dict)):
            new_dat = FakeMeta()
            for field in dat.keys():
                setattr(new_dat, str(field), dat[field])
        self.metadata = new_dat
        
    def add_compiled_module(self, m):
        """Add an already parsed and processed module.

        @param m (Module object) The parsed object.

        """
        if (m is None):
            return
        self.modules.append(m)
        for name, _sub in m.subs.items():
            # Skip duplicate subs that look less interesting than the old one.
            if (name in self.globals):
                old_sub = self.globals[name]
                if (hasattr(old_sub, "statements")):
                    if (len(_sub.statements) < len(old_sub.statements)):
                        log.warning("Sub " + str(name) + " is already defined. Skipping new definition.")
                        continue
            if (log.getEffectiveLevel() == logging.DEBUG):
                log.debug('(1) storing sub "%s" in globals' % name)
            self.globals[name.lower()] = _sub
            self.globals[name] = _sub
        for name, _function in m.functions.items():
            if (log.getEffectiveLevel() == logging.DEBUG):
                log.debug('(1) storing function "%s" in globals' % name)
            self.globals[name.lower()] = _function
            self.globals[name] = _function
        for name, _prop in m.functions.items():
            if (log.getEffectiveLevel() == logging.DEBUG):
                log.debug('(1) storing property let "%s" in globals' % name)
            self.globals[name.lower()] = _prop
            self.globals[name] = _prop
        for name, _function in m.external_functions.items():
            if (log.getEffectiveLevel() == logging.DEBUG):
                log.debug('(1) storing external function "%s" in globals' % name)
            self.globals[name.lower()] = _function
            self.externals[name.lower()] = _function
        for name, _var in m.global_vars.items():
            if (log.getEffectiveLevel() == logging.DEBUG):
                log.debug('(1) storing global var "%s" = %s in globals (1)' % (name, str(_var)))
            if (isinstance(name, str)):
                self.globals[name.lower()] = _var
            if (isinstance(name, list)):
                self.globals[name[0].lower()] = _var
                self.types[name[0].lower()] = name[1]
        
    def add_module(self, vba_code):
        """Parse and then add the given VBA module.

        @param vba_code (str) The module source code.

        """
        
        # collapse long lines ending with " _"
        vba_code = vba_collapse_long_lines(vba_code)

        # Parse the VBA.
        try:
            m = module.parseString(vba_code, parseAll=True)[0]
            # store the code in the module object:
            m.code = vba_code
            self.add_compiled_module(m)

        except ParseException as err:
            print '*** PARSING ERROR (1) ***'
            print err.line
            print " " * (err.column - 1) + "^"
            print err
<<<<<<< HEAD
=======

    def add_module2(self, vba_code):
        """
        add VBA code for a module and parse it using the alternate line parser
        :param vba_code: str, VBA code
        :return: None
        """
        # collapse long lines ending with " _"
        vba_code = vba_collapse_long_lines(vba_code)
        # m = Module(original_str=vba_code, location=0, tokens=[])
        # # store the code in the module object:
        # m.code = vba_code
        # parse lines one by one:
        self.lines = vba_code.splitlines(True)
        tokens = []
        self.line_index = 0
        while self.lines:
            line_index, line, line_keywords = self.parse_next_line()
            # ignore empty lines
            if line_keywords is None:
                if (log.getEffectiveLevel() == logging.DEBUG):
                    log.debug('Empty line or comment: ignored')
                continue
            try:
                # flag set to True when line starts with "public" or "private":
                pub_priv = False
                if line_keywords[0] in ('public', 'private'):
                    pub_priv = True
                    # remove the public/private keyword:
                    line_keywords = line_keywords[1:]
                if line_keywords[0] == 'attribute':
                    l = header_statements_line.parseString(line, parseAll=True)
                elif line_keywords[0] in ('option', 'dim', 'declare'):
                    if (log.getEffectiveLevel() == logging.DEBUG):
                        log.debug('DECLARATION LINE')
                    l = declaration_statements_line.parseString(line, parseAll=True)
                elif line_keywords[0] == 'sub':
                    if (log.getEffectiveLevel() == logging.DEBUG):
                        log.debug('SUB')
                    l = sub_start_line.parseString(line, parseAll=True)
                    l[0].statements = self.parse_block(end=['end', 'sub'])
                elif line_keywords[0] == 'function':
                    if (log.getEffectiveLevel() == logging.DEBUG):
                        log.debug('FUNCTION')
                    l = function_start_line.parseString(line, parseAll=True)
                    l[0].statements = self.parse_block(end=['end', 'function'])
                elif line_keywords[0] == 'for':
                    if (log.getEffectiveLevel() == logging.DEBUG):
                        log.debug('FOR LOOP')
                    # NOTE: a for clause may be followed by ":" and statements on the same line
                    l = for_start.parseString(line) #, parseAll=True)
                    l[0].statements = self.parse_block(end=['next'])
                else:
                    l = vba_line.parseString(line, parseAll=True)
                if (log.getEffectiveLevel() == logging.DEBUG):
                    log.debug(l)
                # if isinstance(l[0], Sub):
                #     # parse statements
                #     pass
                # l is a list of tokens: add it to the module tokens
                tokens.extend(l)
            except ParseException as err:
                print '*** PARSING ERROR (2) ***'
                print err.line
                print " " * (err.column - 1) + "^"
                print err
            self.line_index += 1
        # Create the module object once we have all the tokens:
        m = Module(original_str=vba_code, location=0, tokens=tokens)
        self.modules.append(m)
        # # TODO: add all subs/functions and global variables to self.globals
        for name, _sub in m.subs.items():
            if (log.getEffectiveLevel() == logging.DEBUG):
                log.debug('(2) storing sub "%s" in globals' % name)
            self.globals[name.lower()] = _sub
        for name, _function in m.functions.items():
            if (log.getEffectiveLevel() == logging.DEBUG):
                log.debug('(2) storing function "%s" in globals' % name)
            self.globals[name.lower()] = _function
        for name, _function in m.external_functions.items():
            if (log.getEffectiveLevel() == logging.DEBUG):
                log.debug('(2) storing external function "%s" in globals' % name)
            self.globals[name.lower()] = _function
            self.externals[name.lower()] = _function
        for name, _var in m.global_vars.items():
                if (log.getEffectiveLevel() == logging.DEBUG):
                    log.debug('(2) storing global var "%s" in globals (2)' % name)
>>>>>>> a11120c6
            
    def _get_external_funcs(self):
        """Get a list of external (or VB builtin) functions called in the
        VBA/VBScript code.

<<<<<<< HEAD
        @return (list) The names of called external (or VB builtin)
        functions.
=======
    def parse_block(self, end=['end', 'sub']):
        """
        Parse a block of statements, until reaching a line starting with the end string
        :param end: string indicating the end of the block
        :return: list of statements (excluding the last line matching end)
        """
        statements = []
        line_index, line, line_keywords = self.parse_next_line()
        while not list_startswith(line_keywords, end):
            try:
                l = vba_line.parseString(line, parseAll=True)
                if (log.getEffectiveLevel() == logging.DEBUG):
                    log.debug(l)
                statements.extend(l)
            except ParseException as err:
                print '*** PARSING ERROR (3) ***'
                print err.line
                print " " * (err.column - 1) + "^"
                print err
            line_index, line, line_keywords = self.parse_next_line()
        return statements
>>>>>>> a11120c6

        """

        # Get the names of all called functions, local functions, and defined variables.
        call_visitor = function_call_visitor()
        defn_visitor = function_defn_visitor()
        var_visitor = var_defn_visitor()
        import_visitor = function_import_visitor()
        for curr_module in self.modules:
            curr_module.accept(call_visitor)
            curr_module.accept(defn_visitor)
            curr_module.accept(var_visitor)
            curr_module.accept(import_visitor)

        # Eliminate variables and local functions from the list of called functions.
        r = []
        for f in call_visitor.called_funcs:
            if ((f in defn_visitor.funcs) or
                (f in var_visitor.variables) or
                (len(f) == 0) or
                (("." in f) and ("Shell" not in f))):
                continue

            # Resolve aliases of imported functions to the actual function.
            if (f in import_visitor.aliases):
                if (len(import_visitor.funcs[f]) > 0):
                    r.append(import_visitor.funcs[f])
                continue

            # Regular local function call.
            r.append(f)

        # Sort and return the fingerprint function list.
        r.sort()
        return r
        
    def trace(self):
        """Perform the VBA/VBScript emulation.

        """
        
        # Clear out any intermediate IOCs from a previous run.
        vba_context.intermediate_iocs = set()
        vba_context.num_b64_iocs = 0
        vba_context.shellcode = {}
        
        # Create the global context for the engine
        context = vba_context.Context(_globals=self.globals,
                                      engine=self,
                                      doc_vars=self.doc_vars,
                                      loaded_excel=self.loaded_excel,
                                      filename=self.filename,
                                      metadata=self.metadata)
        context.is_vbscript = self.is_vbscript
        context.do_jit = self.do_jit

        # Add any URLs we can pull directly from the file being analyzed.
        fname = self.filename
        is_data = False
        if ((fname is None) or (len(fname.strip()) == 0)):
            fname = self.data
            is_data = True
        direct_urls = read_ole_fields.pull_urls_office97(fname, is_data, self.vba)
        for url in direct_urls:
            context.save_intermediate_iocs(url)
        direct_urls = pull_urls_excel_sheets(self.loaded_excel)
        for url in direct_urls:
            context.save_intermediate_iocs(url)

        # Pull base64 saved in Excel cells.
        cell_b64_blobs = pull_b64_excel_sheets(self.loaded_excel)
        for cell_b64_blob in cell_b64_blobs:
            context.save_intermediate_iocs(cell_b64_blob)
            
        # Save the true names of imported external functions.
        for func_name in self.externals:
            func = self.externals[func_name]
            context.dll_func_true_names[func.name] = func.alias_name

        # Save the document tables in the context.
        context.globals["__DOC_TABLE_CONTENTS__"] = self.doc_tables
            
        # Save the document text in the proper variable in the context.
        context.globals["Range.Text".lower()] = "\n".join(self.doc_text)
        context.globals["Me.Content".lower()] = "\n".join(self.doc_text)
        context.globals["Me.Content.Text".lower()] = "\n".join(self.doc_text)
        context.globals["Me.Range.Text".lower()] = "\n".join(self.doc_text)
        context.globals["Me.Range".lower()] = "\n".join(self.doc_text)
        context.globals["Me.Content.Start".lower()] = 0
        context.globals["Me.Content.End".lower()] = len("\n".join(self.doc_text))
        context.globals["Me.Paragraphs".lower()] = self.doc_text
        context.globals["ActiveDocument.Content".lower()] = "\n".join(self.doc_text)
        context.globals["ActiveDocument.Content.Text".lower()] = "\n".join(self.doc_text)
        context.globals["ActiveDocument.Range.Text".lower()] = "\n".join(self.doc_text)
        context.globals["ActiveDocument.Range".lower()] = "\n".join(self.doc_text)
        context.globals["ActiveDocument.Content.Start".lower()] = 0
        context.globals["ActiveDocument.Content.End".lower()] = len("\n".join(self.doc_text))
        context.globals["ActiveDocument.Paragraphs".lower()] = self.doc_text
        context.globals["ThisDocument.Content".lower()] = "\n".join(self.doc_text)
        context.globals["ThisDocument.Content.Text".lower()] = "\n".join(self.doc_text)
        context.globals["ThisDocument.Range.Text".lower()] = "\n".join(self.doc_text)
        context.globals["ThisDocument.Range".lower()] = "\n".join(self.doc_text)
        context.globals["ThisDocument.Content.Start".lower()] = 0
        context.globals["ThisDocument.Content.End".lower()] = len("\n".join(self.doc_text))
        context.globals["ThisDocument.Paragraphs".lower()] = self.doc_text
        context.globals["['Me'].Content.Text".lower()] = "\n".join(self.doc_text)
        context.globals["['Me'].Range.Text".lower()] = "\n".join(self.doc_text)
        context.globals["['Me'].Range".lower()] = "\n".join(self.doc_text)
        context.globals["['Me'].Content.Start".lower()] = 0
        context.globals["['Me'].Content.End".lower()] = len("\n".join(self.doc_text))
        context.globals["['Me'].Paragraphs".lower()] = self.doc_text
        context.globals["['ActiveDocument'].Content.Text".lower()] = "\n".join(self.doc_text)
        context.globals["['ActiveDocument'].Range.Text".lower()] = "\n".join(self.doc_text)
        context.globals["['ActiveDocument'].Range".lower()] = "\n".join(self.doc_text)
        context.globals["['ActiveDocument'].Content.Start".lower()] = 0
        context.globals["['ActiveDocument'].Content.End".lower()] = len("\n".join(self.doc_text))
        context.globals["['ActiveDocument'].Paragraphs".lower()] = self.doc_text
        context.globals["['ThisDocument'].Content.Text".lower()] = "\n".join(self.doc_text)
        context.globals["['ThisDocument'].Range.Text".lower()] = "\n".join(self.doc_text)
        context.globals["['ThisDocument'].Range".lower()] = "\n".join(self.doc_text)
        context.globals["['ThisDocument'].Content.Start".lower()] = 0
        context.globals["['ThisDocument'].Content.End".lower()] = len("\n".join(self.doc_text))
        context.globals["['ThisDocument'].Paragraphs".lower()] = self.doc_text
        context.globals["['ActiveDocument'].Characters".lower()] = list("\n".join(self.doc_text))
        context.globals["ActiveDocument.Characters".lower()] = list("\n".join(self.doc_text))
        context.globals["ActiveDocument.Characters.Count".lower()] = long(len(self.doc_text))
        context.globals["Count".lower()] = 1
        context.globals[".Pages.Count".lower()] = 1
        context.globals["me.Pages.Count".lower()] = 1
        context.globals["['ThisDocument'].Characters".lower()] = list("\n".join(self.doc_text))
        context.globals["ThisDocument.Characters".lower()] = list("\n".join(self.doc_text))
        context.globals["ThisDocument.Sections".lower()] = list("\n".join(self.doc_text))
        context.globals["ActiveDocument.Sections".lower()] = list("\n".join(self.doc_text))

        # Break out document words.
        doc_words = []
        for word in re.split(r"[ \n]", "\n".join(self.doc_text)):
            word = word.strip()
            if (word.startswith("-")):
                word = word[1:]
                doc_words.append("-")
            doc_words.append(word.strip())
        context.globals["ActiveDocument.Words".lower()] = doc_words
        context.globals["ThisDocument.Words".lower()] = doc_words
            
        # Fake up some comments if needed.
        if (self.comments is None):
            context.globals["ActiveDocument.Comments".lower()] = ["Comment 1", "Comment 2"]
            context.globals["ThisDocument.Comments".lower()] = ["Comment 1", "Comment 2"]
        else:
            context.globals["ActiveDocument.Comments".lower()] = self.comments
            context.globals["ThisDocument.Comments".lower()] = self.comments
            if (self.metadata is not None):
                all_comments = ""
                # pylint: disable=not-an-iterable
                for comment in self.comments:
                    all_comments += comment + "/n"
                self.metadata.comments = all_comments
            
        # reset the actions list, in case it is called several times
        self.actions = []

        # Track the external functions called.
        self.external_funcs = self._get_external_funcs()
        context.external_funcs = self.external_funcs

        # First emulate any Visual Basic that appears outside of subs/funcs.
        log.info("Emulating loose statements...")
        done_emulation = False
        for m in self.modules:
            if (m.eval(context=context)):
                context.dump_all_files(autoclose=True)
                done_emulation = context.got_actions
        
        # Look for hardcoded entry functions.
        for entry_point in self.entry_points:
            entry_point = entry_point.lower()
            if (log.getEffectiveLevel() == logging.DEBUG):
                log.debug("Trying entry point " + entry_point)
            if ((entry_point in self.globals) and
                (hasattr(self.globals[entry_point], "eval"))):
                context.report_action('Found Entry Point', str(entry_point), '')
                # We will be trying multiple entry points, so make a copy
                # of the context so we don't accumulate stage changes across
                # entry points.
                tmp_context = vba_context.Context(context=context, _locals=context.locals, copy_globals=True)
                self.globals[entry_point].eval(context=tmp_context)
                tmp_context.dump_all_files(autoclose=True)
                # Save whether we got actions from this entry point.
                context.got_actions = tmp_context.got_actions
                done_emulation = True

        # Look for callback functions that can act as entry points.
        for name in self.globals:

            # Look for functions whose name ends with a callback suffix.
            for suffix in self.callback_suffixes:

                # Is this a callback?
                if (str(name).lower().endswith(suffix.lower())):

                    # Is this a function?
                    item = self.globals[name]
                    if isinstance(item, (Function, Sub)):

                        # Emulate it.
                        context.report_action('Found Entry Point', str(name), '')
                        # We will be trying multiple entry points, so make a copy
                        # of the context so we don't accumulate stage changes across
                        # entry points.
                        tmp_context = vba_context.Context(context=context, _locals=context.locals, copy_globals=True)
                        item.eval(context=tmp_context)
                        tmp_context.dump_all_files(autoclose=True)
                        # Save whether we got actions from this entry point.
                        context.got_actions = tmp_context.got_actions

        # Did we find a proper entry point?
        if (not done_emulation):

            # Try heuristics to find possible entry points.
            log.warn("No entry points found. Using heuristics to find entry points...")
            
            # Find any 0 argument subroutines. We will try emulating these as potential entry points.
            zero_arg_subs = []
            for name in self.globals:
                item = self.globals[name]
                if ((isinstance(item, Sub)) and (len(item.params) == 0)):
                    zero_arg_subs.append(item)
                    
            # Emulate all 0 argument subroutines as potential entry points.
            for only_sub in zero_arg_subs:
                sub_name = only_sub.name
                context.report_action('Found Heuristic Entry Point', str(sub_name), '')
                only_sub.eval(context=context)
                context.dump_all_files(autoclose=True)
                
    def eval(self, expr):
        """Parse and evaluate a single VBA expression.

        @param expr (str) expression to be evaluated

        @return (any) value of the evaluated expression

        """
        # Create the global context for the engine
        context = vba_context.Context(_globals=self.globals,
                                      engine=self,
                                      doc_vars=self.doc_vars,
                                      loaded_excel=self.loaded_excel)
        # reset the actions list, in case it is called several times
        self.actions = []
        e = expressions.expression.parseString(expr)[0]
        if (log.getEffectiveLevel() == logging.DEBUG):
            log.debug('e=%r - type=%s' % (e, type(e)))
        value = e.eval(context=context)
        return value

    def dump_actions(self):
        """Return a table of all actions recorded by trace(), as a
        prettytable object that can be printed or reused.

        @return (PrettyTable object) The actions performed during
        emulation saved as a PrettyTable object.

        """
        t = prettytable.PrettyTable(('Action', 'Parameters', 'Description'))
        t.align = 'l'
        t.max_width['Action'] = 20
        t.max_width['Parameters'] = 25
        t.max_width['Description'] = 25
        for action in self.actions:
            # Cut insanely large results down to size.
            str_action = str(action)
            if (len(str_action) > 50000):
                new_params = str(action[1])
                if (len(new_params) > 50000):
                    new_params = new_params[:25000] + "... <SNIP> ..." + new_params[-25000:]
                action = (action[0], new_params, action[2])
            t.add_row(action)
        return t

def scan_expressions(vba_code):
    """Scan VBA code to extract constant VBA expressions,
    i.e. expressions that can be evaluated as a constant
    value. Iterate over these expressions, yield the expression and
    its evaluated value as a tuple.

    @param vba_code (str) The VBA/VBScript source code to scan.

    @return (iterator) yield (expression, evaluated value)

    """
    # context to evaluate expressions:
    context = vba_context.Context()
    for m in expressions.expr_const.scanString(vba_code):
        e = m[0][0]
        # only yield expressions which are not plain constants
        # a VBA expression should have an eval() method:
        if hasattr(e, 'eval'):
            yield (e, e.eval(context))


# Soundtrack: This code was developed while listening to The Chameleons "Monkeyland"<|MERGE_RESOLUTION|>--- conflicted
+++ resolved
@@ -440,127 +440,13 @@
             print err.line
             print " " * (err.column - 1) + "^"
             print err
-<<<<<<< HEAD
-=======
-
-    def add_module2(self, vba_code):
-        """
-        add VBA code for a module and parse it using the alternate line parser
-        :param vba_code: str, VBA code
-        :return: None
-        """
-        # collapse long lines ending with " _"
-        vba_code = vba_collapse_long_lines(vba_code)
-        # m = Module(original_str=vba_code, location=0, tokens=[])
-        # # store the code in the module object:
-        # m.code = vba_code
-        # parse lines one by one:
-        self.lines = vba_code.splitlines(True)
-        tokens = []
-        self.line_index = 0
-        while self.lines:
-            line_index, line, line_keywords = self.parse_next_line()
-            # ignore empty lines
-            if line_keywords is None:
-                if (log.getEffectiveLevel() == logging.DEBUG):
-                    log.debug('Empty line or comment: ignored')
-                continue
-            try:
-                # flag set to True when line starts with "public" or "private":
-                pub_priv = False
-                if line_keywords[0] in ('public', 'private'):
-                    pub_priv = True
-                    # remove the public/private keyword:
-                    line_keywords = line_keywords[1:]
-                if line_keywords[0] == 'attribute':
-                    l = header_statements_line.parseString(line, parseAll=True)
-                elif line_keywords[0] in ('option', 'dim', 'declare'):
-                    if (log.getEffectiveLevel() == logging.DEBUG):
-                        log.debug('DECLARATION LINE')
-                    l = declaration_statements_line.parseString(line, parseAll=True)
-                elif line_keywords[0] == 'sub':
-                    if (log.getEffectiveLevel() == logging.DEBUG):
-                        log.debug('SUB')
-                    l = sub_start_line.parseString(line, parseAll=True)
-                    l[0].statements = self.parse_block(end=['end', 'sub'])
-                elif line_keywords[0] == 'function':
-                    if (log.getEffectiveLevel() == logging.DEBUG):
-                        log.debug('FUNCTION')
-                    l = function_start_line.parseString(line, parseAll=True)
-                    l[0].statements = self.parse_block(end=['end', 'function'])
-                elif line_keywords[0] == 'for':
-                    if (log.getEffectiveLevel() == logging.DEBUG):
-                        log.debug('FOR LOOP')
-                    # NOTE: a for clause may be followed by ":" and statements on the same line
-                    l = for_start.parseString(line) #, parseAll=True)
-                    l[0].statements = self.parse_block(end=['next'])
-                else:
-                    l = vba_line.parseString(line, parseAll=True)
-                if (log.getEffectiveLevel() == logging.DEBUG):
-                    log.debug(l)
-                # if isinstance(l[0], Sub):
-                #     # parse statements
-                #     pass
-                # l is a list of tokens: add it to the module tokens
-                tokens.extend(l)
-            except ParseException as err:
-                print '*** PARSING ERROR (2) ***'
-                print err.line
-                print " " * (err.column - 1) + "^"
-                print err
-            self.line_index += 1
-        # Create the module object once we have all the tokens:
-        m = Module(original_str=vba_code, location=0, tokens=tokens)
-        self.modules.append(m)
-        # # TODO: add all subs/functions and global variables to self.globals
-        for name, _sub in m.subs.items():
-            if (log.getEffectiveLevel() == logging.DEBUG):
-                log.debug('(2) storing sub "%s" in globals' % name)
-            self.globals[name.lower()] = _sub
-        for name, _function in m.functions.items():
-            if (log.getEffectiveLevel() == logging.DEBUG):
-                log.debug('(2) storing function "%s" in globals' % name)
-            self.globals[name.lower()] = _function
-        for name, _function in m.external_functions.items():
-            if (log.getEffectiveLevel() == logging.DEBUG):
-                log.debug('(2) storing external function "%s" in globals' % name)
-            self.globals[name.lower()] = _function
-            self.externals[name.lower()] = _function
-        for name, _var in m.global_vars.items():
-                if (log.getEffectiveLevel() == logging.DEBUG):
-                    log.debug('(2) storing global var "%s" in globals (2)' % name)
->>>>>>> a11120c6
             
     def _get_external_funcs(self):
         """Get a list of external (or VB builtin) functions called in the
         VBA/VBScript code.
 
-<<<<<<< HEAD
         @return (list) The names of called external (or VB builtin)
         functions.
-=======
-    def parse_block(self, end=['end', 'sub']):
-        """
-        Parse a block of statements, until reaching a line starting with the end string
-        :param end: string indicating the end of the block
-        :return: list of statements (excluding the last line matching end)
-        """
-        statements = []
-        line_index, line, line_keywords = self.parse_next_line()
-        while not list_startswith(line_keywords, end):
-            try:
-                l = vba_line.parseString(line, parseAll=True)
-                if (log.getEffectiveLevel() == logging.DEBUG):
-                    log.debug(l)
-                statements.extend(l)
-            except ParseException as err:
-                print '*** PARSING ERROR (3) ***'
-                print err.line
-                print " " * (err.column - 1) + "^"
-                print err
-            line_index, line, line_keywords = self.parse_next_line()
-        return statements
->>>>>>> a11120c6
 
         """
 
