--- conflicted
+++ resolved
@@ -807,11 +807,7 @@
     """
 
     # Clear out lines broken up on multiple lines.
-<<<<<<< HEAD
-    vba_code = re.sub(r" _\n", "", vba_code) # ONE SPACE ONE UNDERSCORE ONE NEWLINE
-=======
     vba_code = re.sub(r" _ *\r?\n", "", vba_code)
->>>>>>> 8bba7341
     vba_code = re.sub(r":\s*[Ee]nd\s+[Ss]ub", r"\nEnd Sub", vba_code)
     
     # Track data change callback function names.
