--- conflicted
+++ resolved
@@ -453,15 +453,9 @@
             # Now look for the name after the name marker.
             curr_pos = 0
             for field in strs:
-<<<<<<< HEAD
-
-                # It might come after the 'OCXNAME' tag.
-                if (field.replace("\x00", "") == 'OCXNAME'):
-=======
                 
                 # It might come after the name marker tag.
                 if (field.replace("\x00", "") == name_marker):
->>>>>>> 3d953c8e
 
                     # If the next field does not look something like '_1619423091' the
                     # next field might be the name.
@@ -588,7 +582,7 @@
     if (len(last_var) < 50):
         tmp.append((last_var, last_val))
     r = tmp
-    
+
     # Return the OLE form textbox information.
     #print ""
     #print r
